--- conflicted
+++ resolved
@@ -991,18 +991,12 @@
 #~ msgstr ""
 
 #~ msgid ""
-<<<<<<< HEAD
-#~ "4-1. in while loop, run_in_main_loop()"
-#~ " is called. 4-2. in while loop, "
-#~ "loop_count is incremented."
-=======
 #~ "Thins wrapper class supports to load "
 #~ "a configuration file in JSON object, "
 #~ "JSON file and YAML format. It "
 #~ "provides a simple method 'get' to "
 #~ "get a property for the specified "
 #~ "keys."
->>>>>>> 91688a2d
 #~ msgstr ""
 
 #~ msgid "A file path to configuration file."
