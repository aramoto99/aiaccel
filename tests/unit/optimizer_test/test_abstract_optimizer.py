--- conflicted
+++ resolved
@@ -46,13 +46,8 @@
 
     def test_register_new_parameters(self):
         params = [
-<<<<<<< HEAD
-            {'name': 'x1', 'type': 'FLOAT', 'value': 0.1},
-            {'name': 'x2', 'type': 'FLOAT', 'value': 0.1}
-=======
-            {'parameter_name': 'x1', 'type': 'uniform_float', 'value': 0.1},
-            {'parameter_name': 'x2', 'type': 'uniform_float', 'value': 0.1}
->>>>>>> 08262f72
+            {'name': 'x1', 'type': 'uniform_float', 'value': 0.1},
+            {'name': 'x2', 'type': 'uniform_float', 'value': 0.1}
         ]
 
         assert self.optimizer.register_new_parameters(params) is None
@@ -68,13 +63,8 @@
 
         with patch.object(self.optimizer.params, 'sample', return_value=p):
             assert self.optimizer.generate_initial_parameter() == [
-<<<<<<< HEAD
-                {'name': 'x1', 'type': 'FLOAT', 'value': 1.0},
-                {'name': 'x2', 'type': 'FLOAT', 'value': 2.0}
-=======
-                {'parameter_name': 'x1', 'type': 'uniform_float', 'value': 1.0},
-                {'parameter_name': 'x2', 'type': 'uniform_float', 'value': 2.0}
->>>>>>> 08262f72
+                {'name': 'x1', 'type': 'uniform_float', 'value': 1.0},
+                {'name': 'x2', 'type': 'uniform_float', 'value': 2.0}
             ]
 
     def test_generate_parameter(self) -> None:
@@ -106,10 +96,10 @@
         assert self.optimizer.post_process() is None
 
     def test_run_in_main_loop(self, monkeypatch: pytest.MonkeyPatch) -> None:
-        initial = [{'name': 'x1', 'type': 'FLOAT', 'value': 0.1},
-                   {'name': 'x2', 'type': 'FLOAT', 'value': 0.1}]
-        param = [{'name': 'x1', 'type': 'FLOAT', 'value': 0.2},
-                 {'name': 'x2', 'type': 'FLOAT', 'value': 0.2}]
+        initial = [{'name': 'x1', 'type': 'uniform_float', 'value': 0.1},
+                   {'name': 'x2', 'type': 'uniform_float', 'value': 0.1}]
+        param = [{'name': 'x1', 'type': 'uniform_float', 'value': 0.2},
+                 {'name': 'x2', 'type': 'uniform_float', 'value': 0.2}]
 
         with monkeypatch.context() as m:
             m.setattr(self.optimizer, 'generate_initial_parameter', lambda: initial)
@@ -143,46 +133,26 @@
             assert self.optimizer.run_in_main_loop() is True
 
     def test_cast(self):
-<<<<<<< HEAD
-        org_params = [{'name': 'x1', 'type': 'INT', 'value': 0.1},
-                      {'name': 'x2', 'type': 'INT', 'value': 1.5}]
-=======
-        org_params = [{'parameter_name': 'x1', 'type': 'uniform_int', 'value': 0.1},
-                      {'parameter_name': 'x2', 'type': 'uniform_int', 'value': 1.5}]
->>>>>>> 08262f72
+        org_params = [{'name': 'x1', 'type': 'uniform_int', 'value': 0.1},
+                      {'name': 'x2', 'type': 'uniform_int', 'value': 1.5}]
         new_params = self.optimizer.cast(org_params)
         assert new_params[0]["value"] == 0
         assert new_params[1]["value"] == 1
 
-<<<<<<< HEAD
-        org_params = [{'name': 'x1', 'type': 'FLOAT', 'value': 0.1},
-                      {'name': 'x2', 'type': 'FLOAT', 'value': 1.5}]
-=======
-        org_params = [{'parameter_name': 'x1', 'type': 'uniform_float', 'value': 0.1},
-                      {'parameter_name': 'x2', 'type': 'uniform_float', 'value': 1.5}]
->>>>>>> 08262f72
+        org_params = [{'name': 'x1', 'type': 'uniform_float', 'value': 0.1},
+                      {'name': 'x2', 'type': 'uniform_float', 'value': 1.5}]
         new_params = self.optimizer.cast(org_params)
         assert new_params[0]["value"] == 0.1
         assert new_params[1]["value"] == 1.5
 
-<<<<<<< HEAD
-        org_params = [{'name': 'x1', 'type': 'CATEGORICAL', 'value': 'a'},
-                      {'name': 'x2', 'type': 'CATEGORICAL', 'value': 'b'}]
-=======
-        org_params = [{'parameter_name': 'x1', 'type': 'categorical', 'value': 'a'},
-                      {'parameter_name': 'x2', 'type': 'categorical', 'value': 'b'}]
->>>>>>> 08262f72
+        org_params = [{'name': 'x1', 'type': 'categorical', 'value': 'a'},
+                      {'name': 'x2', 'type': 'categorical', 'value': 'b'}]
         new_params = self.optimizer.cast(org_params)
         assert new_params[0]["value"] == 'a'
         assert new_params[1]["value"] == 'b'
 
-<<<<<<< HEAD
-        org_params = [{'name': 'x1', 'type': 'ORDINAL', 'value': [1, 2, 3]},
-                      {'name': 'x2', 'type': 'ORDINAL', 'value': [4, 5, 6]}]
-=======
-        org_params = [{'parameter_name': 'x1', 'type': 'ordinal', 'value': [1, 2, 3]},
-                      {'parameter_name': 'x2', 'type': 'ordinal', 'value': [4, 5, 6]}]
->>>>>>> 08262f72
+        org_params = [{'name': 'x1', 'type': 'ordinal', 'value': [1, 2, 3]},
+                      {'name': 'x2', 'type': 'ordinal', 'value': [4, 5, 6]}]
         new_params = self.optimizer.cast(org_params)
         assert new_params[0]["value"] == [1, 2, 3]
         assert new_params[1]["value"] == [4, 5, 6]
