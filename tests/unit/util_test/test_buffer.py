--- conflicted
+++ resolved
@@ -9,18 +9,6 @@
     assert buff.d["test"]._max_size == 255
 
 
-<<<<<<< HEAD
-def test_Add():
-    buff = Buffer(["test"])
-    print(buff.d["test"])
-    assert buff.d["test"].Data == []
-    buff.Add("test", 1)
-    assert buff.d["test"].Data[0] == 1
-    assert buff.d["test"](0) == 1
-
-
-def test_Add_lengthover():
-=======
 def test_add():
     buff = Buffer(["test"])
     print(buff.d["test"])
@@ -31,26 +19,10 @@
 
 
 def test_add_lengthover():
->>>>>>> 940ab40b
     buff = Buffer(["test"])
     buff.d["test"].set_max_len(2)
     assert buff.d["test"]._max_size == 2
 
-<<<<<<< HEAD
-    buff.Add("test", 1)
-    buff.Add("test", 2)
-    assert buff.d["test"].Len == 2
-    assert buff.d["test"](0) == 1
-    assert buff.d["test"](1) == 2
-
-    buff.Add("test", 3)
-    assert buff.d["test"].Len == 2
-    assert buff.d["test"](0) == 2
-    assert buff.d["test"](1) == 3
-
-    buff.Add("test", 4)
-    assert buff.d["test"].Len == 2
-=======
     buff.add("test", 1)
     buff.add("test", 2)
     assert buff.d["test"].length == 2
@@ -64,43 +36,10 @@
 
     buff.add("test", 4)
     assert buff.d["test"].length == 2
->>>>>>> 940ab40b
     assert buff.d["test"](0) == 3
     assert buff.d["test"](1) == 4
 
 
-<<<<<<< HEAD
-def test_Pre():
-    buff = Buffer(["test"])
-    buff.Add("test", 6)
-    assert buff.d["test"].Pre is None
-    buff.Add("test", 7)
-    assert buff.d["test"].Pre == 6
-
-
-def test_Now():
-    buff = Buffer(["test"])
-    buff.Add("test", 4)
-    assert buff.d["test"].Now == 4
-
-
-def test_Del():
-    buff = Buffer(["test"])
-    buff.Add("test", 1)
-    assert buff.d["test"](0) == 1
-    assert buff.d["test"].Len == 1
-    buff.Del("test", 0)
-    assert buff.d["test"].Len == 0
-
-
-def test_Clear():
-    buff = Buffer(["test"])
-    buff.Add("test", 1)
-    assert buff.d["test"](0) == 1
-    assert buff.d["test"].Len == 1
-    buff.Clear("test")
-    assert buff.d["test"].Len == 0
-=======
 def test_pre():
     buff = Buffer(["test"])
     buff.add("test", 6)
@@ -131,48 +70,10 @@
     assert buff.d["test"].length == 1
     buff.clear("test")
     assert buff.d["test"].length == 0
->>>>>>> 940ab40b
 
 
 def test_replace():
     buff = Buffer(["test"])
-<<<<<<< HEAD
-    buff.Add("test", 1)
-    buff.Add("test", 2)
-    buff.Add("test", 3)
-    buff.Add("test", 4)
-    buff.Add("test", 5)
-    assert buff.d["test"].Data == [1, 2, 3, 4, 5]
-    new_arr = [6, 7, 8, 8, 9]
-    buff.d["test"].Replace(new_arr)
-    assert buff.d["test"].Data == [6, 7, 8, 8, 9]
-
-
-def test_Value():
-    buff = Buffer(["test"])
-    buff.Add("test", 1)
-    buff.Add("test", 2)
-    assert buff.d["test"].Value(0) == 1
-    assert buff.d["test"].Value(1) == 2
-
-
-def test_Is_Empty():
-    buff = Buffer(["test"])
-    assert buff.d["test"].Is_Empty is True
-    buff.Add("test", 1)
-    assert buff.d["test"].Is_Empty is False
-
-
-def test_Duplicate():
-    buff = Buffer(["test"])
-    buff.Add("test", 1)
-    buff.Add("test", 2)
-    buff.Add("test", 3)
-    assert buff.d["test"].Duplicate(1) == 0
-    assert buff.d["test"].Duplicate(2) == 1
-    assert buff.d["test"].Duplicate(3) == 2
-    assert buff.d["test"].Duplicate(4) == -1
-=======
     buff.add("test", 1)
     buff.add("test", 2)
     buff.add("test", 3)
@@ -208,30 +109,19 @@
     assert buff.d["test"].duplicate(2) == 1
     assert buff.d["test"].duplicate(3) == 2
     assert buff.d["test"].duplicate(4) == -1
->>>>>>> 940ab40b
 
 
 def test_delta():
     buff = Buffer(["test"])
-<<<<<<< HEAD
-    buff.Add("test", 1)
-    buff.Add("test", 5)
-=======
     buff.add("test", 1)
     buff.add("test", 5)
->>>>>>> 940ab40b
     assert buff.d["test"].delta() == 4
 
 
 def test_point_diff():
     buff = Buffer(["test"])
-<<<<<<< HEAD
-    buff.Add("test", 1)
-    buff.Add("test", 5)
-=======
     buff.add("test", 1)
     buff.add("test", 5)
->>>>>>> 940ab40b
     assert buff.d["test"].point_diff(0, 1) == 4
 
 
@@ -239,20 +129,6 @@
     buff = Buffer(["test"])
     assert buff.d["test"].has_difference() is False
 
-<<<<<<< HEAD
-    buff.Add("test", 1.12)
-    buff.Add("test", 5.45)
-    assert buff.d["test"].has_difference() is True
-    assert buff.d["test"].has_difference(digit=1) is True
-
-    buff.Add("test", 1.12)
-    buff.Add("test", 1.12)
-    assert buff.d["test"].has_difference() is False
-    assert buff.d["test"].has_difference(digit=1) is False
-
-    buff.Add("test", 1.12)
-    buff.Add("test", 1.13)
-=======
     buff.add("test", 1.12)
     buff.add("test", 5.45)
     assert buff.d["test"].has_difference() is True
@@ -265,6 +141,5 @@
 
     buff.add("test", 1.12)
     buff.add("test", 1.13)
->>>>>>> 940ab40b
     assert buff.d["test"].has_difference() is True
     assert buff.d["test"].has_difference(digit=1) is False