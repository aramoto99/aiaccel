--- conflicted
+++ resolved
@@ -49,23 +49,13 @@
             'trial_id': 99,
             'parameters': [
                 {
-<<<<<<< HEAD
                     'name': 'x1',
                     'type': 'FLOAT',
                     'value': -4.716525234779937
                 },
                 {
                     'name': 'x2',
-                    'type': 'FLOAT',
-=======
-                    'parameter_name': 'x1',
                     'type': 'uniform_float',
-                    'value': -4.716525234779937
-                },
-                {
-                    'parameter_name': 'x2',
-                    'type': 'uniform_float',
->>>>>>> 08262f72
                     'value': 123456
                 }
             ],
