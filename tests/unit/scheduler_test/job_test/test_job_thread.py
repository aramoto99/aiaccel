--- conflicted
+++ resolved
@@ -5,18 +5,9 @@
 
 import pytest
 
-<<<<<<< HEAD
 from aiaccel.common import dict_hp_finished, dict_hp_ready, dict_hp_running, dict_runner
 from aiaccel.config import ResourceType
 from aiaccel.scheduler import AbciModel, CustomMachine, Job, LocalModel, LocalScheduler, create_scheduler
-=======
-from aiaccel.common import (dict_hp_finished, dict_hp_ready, dict_hp_running,
-                            dict_lock, dict_result, dict_runner, goal_maximize,
-                            goal_minimize)
-from aiaccel.config import ResourceType
-from aiaccel.scheduler import (AbciModel, CustomMachine, Job, LocalModel,
-                               LocalScheduler, create_scheduler)
->>>>>>> 08262f72
 from aiaccel.util import get_time_now_object
 from aiaccel.util.process import OutputHandler
 from tests.base_test import BaseTest
@@ -214,11 +205,7 @@
             self.job.storage.hp.set_any_trial_params(
                 trial_id=i,
                 params=[
-<<<<<<< HEAD
-                    {'name': f'x{j+1}', 'value': 0.0, 'type': 'float'}
-=======
-                    {'parameter_name': f'x{j+1}', 'value': 0.0, 'type': 'uniform_float'}
->>>>>>> 08262f72
+                    {'name': f'x{j+1}', 'value': 0.0, 'type': 'uniform_float'}
                     for j in range(10)
                 ]
             )
@@ -235,11 +222,7 @@
             self.job.storage.hp.set_any_trial_params(
                 trial_id=i,
                 params=[
-<<<<<<< HEAD
-                    {'name': f'x{j+1}', 'value': 0.0, 'type': 'float'}
-=======
-                    {'parameter_name': f'x{j+1}', 'value': 0.0, 'type': 'uniform_float'}
->>>>>>> 08262f72
+                    {'name': f'x{j+1}', 'value': 0.0, 'type': 'uniform_float'}
                     for j in range(10)
                 ]
             )
