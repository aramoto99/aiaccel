--- conflicted
+++ resolved
@@ -5,12 +5,7 @@
 import yaml
 
 from aiaccel.config import is_multi_objective, load_config
-<<<<<<< HEAD
 from aiaccel.scheduler import LocalScheduler, PylocalScheduler, create_scheduler
-=======
-from aiaccel.scheduler import (LocalScheduler, PylocalScheduler,
-                               create_scheduler)
->>>>>>> a2d1d9e8
 from aiaccel.storage import Storage
 from aiaccel.workspace import Workspace
 from tests.base_test import BaseTest
@@ -62,11 +57,7 @@
                 f.write(yaml.dump(yml, default_flow_style=False))
 
             config = load_config(create_tmp_config(new_config_file_path))
-<<<<<<< HEAD
             assert config.resource.type.value == "python_local"
-=======
-            assert config.resource.type.value == 'python_local'
->>>>>>> a2d1d9e8
 
             # scheduler
             scheduler = create_scheduler(config.resource.type.value)
