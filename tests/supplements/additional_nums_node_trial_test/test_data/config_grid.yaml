ABCI:
  group: '[group]'
  job_execution_options: ''
  job_script_preamble: ./job_script_preamble.sh
generic:
<<<<<<< HEAD
  job_timeout_seconds: 600
=======
  aiaccel_dir: ''
  enabled_variable_name_argumentation: true
>>>>>>> 940ab40b
  function: main
  job_command: python original_main.py
  logging_level: debug
  main_loop_sleep_seconds: 0.01
  python_file: original_main.py
  venv_dir: ''
  workspace: /tmp/work
job_setting:
<<<<<<< HEAD
  cancel_retry: 3
  cancel_timeout: 60
  expire_retry: 3
  expire_timeout: 60
  finished_retry: 3
  finished_timeout: 60
  init_fail_count: 100
  job_loop_duration: 0.5
  job_retry: 2
  job_timeout: 60
  kill_retry: 3
  kill_timeout: 60
  trial_id_digits: 6
  result_retry: 1
  runner_retry: 3
  runner_timeout: 60
  running_retry: 3
  running_timeout: 60
logger:
  file:
    master: master.log
    optimizer: optimizer.log
    scheduler: scheduler.log
  log_level:
    master: DEBUG
    optimizer: DEBUG
    scheduler: DEBUG
  stream_level:
    master: DEBUG
    optimizer: CRITICAL
    scheduler: CRITICAL
=======
  job_timeout_seconds: 600
  max_failure_retries: 0
  rial_id_digits: 6
>>>>>>> 940ab40b
optimize:
  goal: minimize
  parameters:
  - base: 2
    log: true
    lower: 0
    name: x1
    step: 1
    type: uniform_float
    upper: 1
  - base: 10
    log: false
    lower: 1
    name: x2
    step: 1
    type: uniform_int
    upper: 2
  rand_seed: 42
  search_algorithm: aiaccel.optimizer.GridOptimizer
  trial_number: 3
resource:
  num_workers: 2
  type: python_local<|MERGE_RESOLUTION|>--- conflicted
+++ resolved
@@ -3,12 +3,8 @@
   job_execution_options: ''
   job_script_preamble: ./job_script_preamble.sh
 generic:
-<<<<<<< HEAD
-  job_timeout_seconds: 600
-=======
   aiaccel_dir: ''
   enabled_variable_name_argumentation: true
->>>>>>> 940ab40b
   function: main
   job_command: python original_main.py
   logging_level: debug
@@ -17,43 +13,9 @@
   venv_dir: ''
   workspace: /tmp/work
 job_setting:
-<<<<<<< HEAD
-  cancel_retry: 3
-  cancel_timeout: 60
-  expire_retry: 3
-  expire_timeout: 60
-  finished_retry: 3
-  finished_timeout: 60
-  init_fail_count: 100
-  job_loop_duration: 0.5
-  job_retry: 2
-  job_timeout: 60
-  kill_retry: 3
-  kill_timeout: 60
-  trial_id_digits: 6
-  result_retry: 1
-  runner_retry: 3
-  runner_timeout: 60
-  running_retry: 3
-  running_timeout: 60
-logger:
-  file:
-    master: master.log
-    optimizer: optimizer.log
-    scheduler: scheduler.log
-  log_level:
-    master: DEBUG
-    optimizer: DEBUG
-    scheduler: DEBUG
-  stream_level:
-    master: DEBUG
-    optimizer: CRITICAL
-    scheduler: CRITICAL
-=======
   job_timeout_seconds: 600
   max_failure_retries: 0
   rial_id_digits: 6
->>>>>>> 940ab40b
 optimize:
   goal: minimize
   parameters:
