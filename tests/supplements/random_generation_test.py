--- conflicted
+++ resolved
@@ -10,70 +10,55 @@
 
 
 class RandomGenerationTest(BaseTest):
-    search_algorithm = None
+        search_algorithm = None
 
-    def test_run(self, create_tmp_config):
-        test_data_dir = Path(__file__).resolve().parent.joinpath("random_generation_test_benchmark", "test_data")
-        python_file = test_data_dir.joinpath("user.py")
+        def test_run(self, create_tmp_config):
+                test_data_dir = Path(__file__).resolve().parent.joinpath("random_generation_test_benchmark", "test_data")
+                python_file = test_data_dir.joinpath("user.py")
 
-        # random execution
-        config_file = test_data_dir.joinpath("config_random.yaml")
-        config_file = create_tmp_config(config_file)
-        config = load_config(config_file)
+                # random execution
+                config_file = test_data_dir.joinpath("config_random.yaml")
+                config_file = create_tmp_config(config_file)
+                config = load_config(config_file)
 
-        workspace = Workspace(config.generic.workspace)
-        storage = Storage(workspace.storage_file_path)
+                workspace = Workspace(config.generic.workspace)
+                storage = Storage(workspace.storage_file_path)
 
-        with self.create_main(python_file):
-<<<<<<< HEAD
-            # subprocess.Popen(["aiaccel-start", "--config", str(config_file), "--clean"]).wait()
-            subprocess.Popen(["python -m aiaccel.cli.start", "--config", str(config_file), "--clean"]).wait()
-=======
-            subprocess.Popen(["aiaccel-start", "--config", str(config_file), "--clean"]).wait()
->>>>>>> 940ab40b
-        final_result_random = self.get_final_result(storage)
-        print("random", final_result_random)
+                with self.create_main(python_file):
+                        ubprocess.Popen(["aiaccel-start", "--config", str(config_file), "--clean"]).wait()
+                final_result_random = self.get_final_result(storage)
+                print("random", final_result_random)
 
-        # tpe execution
-        config_file = test_data_dir.joinpath("config_tpe.yaml")
-        config_file = create_tmp_config(config_file)
-        config = load_config(config_file)
+                # tpe execution
+                config_file = test_data_dir.joinpath("config_tpe.yaml")
+                config_file = create_tmp_config(config_file)
+                config = load_config(config_file)
 
-        workspace = Workspace(config.generic.workspace)
-        storage = Storage(workspace.storage_file_path)
+                workspace = Workspace(config.generic.workspace)
+                storage = Storage(workspace.storage_file_path)
 
-        with self.create_main(python_file):
-<<<<<<< HEAD
-            # subprocess.Popen(["aiaccel-start", "--config", str(config_file), "--clean"]).wait()
-            subprocess.Popen(["python -m aiaccel.cli.start", "--config", str(config_file), "--clean"]).wait()
-=======
-            subprocess.Popen(["aiaccel-start", "--config", str(config_file), "--clean"]).wait()
->>>>>>> 940ab40b
-        final_result_tpe = self.get_final_result(storage)
-        print("tpe", final_result_tpe)
+                with self.create_main(python_file):
+                        subprocess.Popen(["aiaccel-start", "--config", str(config_file), "--clean"]).wait()
+                final_result_tpe = self.get_final_result(storage)
+                print("tpe", final_result_tpe)
 
-        assert final_result_random == final_result_tpe
+                assert final_result_random == final_result_tpe
 
-        # nelder-mead execution
-        config_file = test_data_dir.joinpath("config_nelder-mead.yaml")
-        config_file = create_tmp_config(config_file)
-        config = load_config(config_file)
+                # nelder-mead execution
+                config_file = test_data_dir.joinpath("config_nelder-mead.yaml")
+                config_file = create_tmp_config(config_file)
+                config = load_config(config_file)
 
-        workspace = Workspace(config.generic.workspace)
-        storage = Storage(workspace.storage_file_path)
+                workspace = Workspace(config.generic.workspace)
+                storage = Storage(workspace.storage_file_path)
 
-        with self.create_main(python_file):
-<<<<<<< HEAD
-            # subprocess.Popen(["aiaccel-start", "--config", str(config_file), "--clean"]).wait()
-            subprocess.Popen(["python -m aiaccel.cli.start", "--config", str(config_file), "--clean"]).wait()
-=======
-            subprocess.Popen(["aiaccel-start", "--config", str(config_file), "--clean"]).wait()
->>>>>>> 940ab40b
-        final_result_neldermead = self.get_final_result(storage)
-        print("nelder-mead", final_result_neldermead)
+                with self.create_main(python_file):
+                        subprocess.Popen(["aiaccel-start", "--config", str(config_file), "--clean"]).wait()
+                final_result_neldermead = self.get_final_result(storage)
+                print("nelder-mead", final_result_neldermead)
 
-        assert final_result_random == final_result_neldermead
+                assert final_result_random == final_result_neldermead
 
-    def get_final_result(self, storage):
-        data = storage.result.get_all_result()
-        return [data[trial_id] for trial_id in data.keys()]+        def get_final_result(self, storage):
+                data = storage.result.get_all_result()
+                return [data[trial_id] for trial_id in data.keys()]