--- conflicted
+++ resolved
@@ -29,13 +29,8 @@
         self.run = Run(self.config.config_path)
         self.processes: List[Any] = []
 
-<<<<<<< HEAD
-        Pool_ = Pool if self.max_resource > 1 else ThreadPool
-        self.pool = Pool_(self.max_resource, initializer=initializer, initargs=(self.config.config_path,))
-=======
         Pool_ = Pool if self.num_workers > 1 else ThreadPool
         self.pool = Pool_(self.num_workers, initializer=initializer, initargs=(self.config.config_path,))
->>>>>>> 2b3d3354
 
     def run_in_main_loop(self) -> bool:
         """A main loop process. This process is repeated every main loop.
