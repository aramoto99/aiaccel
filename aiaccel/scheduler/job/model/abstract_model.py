from __future__ import annotations

from collections.abc import Callable
<<<<<<< HEAD
from typing import TYPE_CHECKING, Any

=======
from datetime import datetime, timedelta
from pathlib import Path
from typing import TYPE_CHECKING, Any

from aiaccel.util.process import kill_process
from aiaccel.util.retry import retry

>>>>>>> ffb81ca7
if TYPE_CHECKING:
    from aiaccel.scheduler import Job


def _threshold_timeout(timeout_seconds: float) -> datetime:
    return datetime.now() + timedelta(seconds=timeout_seconds)


class AbstractModel(object):
    state: str
    expire: Callable[[Any], Any]
    next: Callable[[Any], Any]

<<<<<<< HEAD
    # ready
    def before_ready(self, obj: Job) -> None:
        self.runner_create(obj)

    def after_ready(self, obj: Job) -> None:
        obj.write_start_time_to_storage()
        self.job_submitted(obj)
=======
    # Common

    def after_confirmed(self, obj: "Job") -> None:
        """State transition of 'after_confirmed'.

        Check the details of 'JOB_STATES' and 'JOB_TRANSITIONS'.

        Args:
            obj (Job): A job object.

        Returns:
            None
        """
        obj.from_file = None
        obj.to_file = None
        obj.threshold_timeout = None
        obj.threshold_retry = None
        obj.count_retry = 0

    def before_failed(self, obj: "Job") -> None:
        """State transition of 'before_failed'.

        Check the details of 'JOB_STATES' and 'JOB_TRANSITIONS'.

        Args:
            obj (Job): A job object.

        Returns:
            None
        """
        obj.count_retry += 1

    def conditions_confirmed(self, obj: "Job") -> bool:
        """State transition of 'conditions_confirmed'.

        Check the details of 'JOB_STATES' and 'JOB_TRANSITIONS'.

        Args:
            obj (Job): A job object.

        Returns:
            bool: A target file exists or not.
        """
        any_trial_state = obj.storage.trial.get_any_trial_state(trial_id=obj.trial_id)
        return obj.next_state == any_trial_state

    def get_runner_file(self, obj: "Job") -> Path:
        return obj.workspace.runner / f"run_{obj.trial_id_str}.sh"

    # Runner
    def after_runner(self, obj: "Job") -> None:
        """State transition of 'after_runner'.

        Check the details of 'JOB_STATES' and 'JOB_TRANSITIONS'.

        Args:
            obj (Job): A job object.

        Returns:
            None
        """
        obj.to_file = self.get_runner_file(obj)
        obj.next_state = "running"
        obj.threshold_timeout = _threshold_timeout(obj.runner_timeout)
        obj.threshold_retry = obj.runner_retry

    def before_runner_create(self, obj: "Job") -> None:
        """State transition of 'before_runner_create'.

        Check the details of 'JOB_STATES' and 'JOB_TRANSITIONS'.

        Args:
            obj (Job): A job object.

        Returns:
            None
        """
        raise NotImplementedError

    def conditions_runner_confirmed(self, obj: "Job") -> bool:
        """State transition of 'conditions_runner_confirmed'.

        Check the details of 'JOB_STATES' and 'JOB_TRANSITIONS'.

        Args:
            obj (Job): A job object.

        Returns:
            bool: A target file exists or not. But always true if local
            execution.
        """
        raise NotImplementedError

    # HpRunning
    def after_running(self, obj: "Job") -> None:
        """State transition of 'after_running'.

        Check the details of 'JOB_STATES' and 'JOB_TRANSITIONS'.

        Args:
            obj (Job): A job object.

        Returns:
            None
        """
        obj.next_state = "running"
        obj.threshold_timeout = _threshold_timeout(obj.running_timeout)
        obj.threshold_retry = obj.running_retry

    # JobRun
    def after_job(self, obj: "Job") -> None:
        """State transition of 'after_job'.

        Check the details of 'JOB_STATES' and 'JOB_TRANSITIONS'.

        Args:
            obj (Job): A job object.

        Returns:
            None
        """
        self.after_confirmed(obj)
        obj.threshold_timeout = _threshold_timeout(obj.job_timeout)
        obj.threshold_retry = obj.job_retry

    def before_job_submitted(self, obj: "Job") -> None:
        """State transition of 'before_job_submitted'.

        Check the details of 'JOB_STATES' and 'JOB_TRANSITIONS'.

        Args:
            obj (Job): A job object.

        Returns:
            None
        """
        raise NotImplementedError

    def conditions_job_confirmed(self, obj: "Job") -> bool:
        """State transition of 'conditions_job_confirmed'.

        Check the details of 'JOB_STATES' and 'JOB_TRANSITIONS'.

        Args:
            obj (Job): A job object.

        Returns:
            bool: A target job is finished or not.
        """
        state = obj.storage.trial.get_any_trial_state(obj.trial_id)
        return state is not None and state in ["running", "finished"]

    # Result
    def after_result(self, obj: "Job") -> None:
        """State transition of 'after_result'.

        Check the details of 'JOB_STATES' and 'JOB_TRANSITIONS'.

        Args:
            obj (Job): A job object.

        Returns:
            None
        """
        self.after_confirmed(obj)

    def before_result(self, obj: "Job") -> None:
        """State transition of 'before_finished'.

        Check the details of 'JOB_STATES' and 'JOB_TRANSITIONS'.

        Args:
            obj (Job): A job object.

        Returns:
            None
        """
        self.write_results_to_database(obj)

    def after_wait_result(self, obj: "Job") -> None:
        """State transition of 'after_wait_result'.

        Check the details of 'JOB_STATES' and 'JOB_TRANSITIONS'.

        Args:
            obj (Job): A job object.

        Returns:
            None
        """
        self.after_confirmed(obj)
        obj.threshold_timeout = _threshold_timeout(obj.batch_job_timeout)
        obj.threshold_retry = obj.result_retry

    def conditions_result(self, obj: "Job") -> bool:
        """State transition of 'conditions_result'.

        Check the details of 'JOB_STATES' and 'JOB_TRANSITIONS'.

        Args:
            obj (Job): A job object.

        Returns:
            bool: A target is in result files or not.
        """
        # objective = obj.storage.result.get_any_trial_objective(trial_id=obj.trial_id)
        # return (objective is not None)
        return obj.workspace.result_file_exists(trial_id=obj.trial_id)

    # Finished
    def after_finished(self, obj: "Job") -> None:
        """State transition of 'after_finished'.

        Check the details of 'JOB_STATES' and 'JOB_TRANSITIONS'.

        Args:
            obj (Job): A job object.

        Returns:
            None
        """
        self.after_confirmed(obj)

        obj.next_state = "finished"
        obj.threshold_timeout = _threshold_timeout(obj.finished_timeout)
        obj.threshold_retry = obj.finished_retry

    def before_finished(self, obj: "Job") -> None:
        """State transition of 'before_finished'.

        Check the details of 'JOB_STATES' and 'JOB_TRANSITIONS'.

        Args:
            obj (Job): A job object.

        Returns:
            None
        """

        self.change_state(obj)

    # Expire
    def after_expire(self, obj: "Job") -> None:
        """State transition of 'after_expire'.

        Check the details of 'JOB_STATES' and 'JOB_TRANSITIONS'.

        Args:
            obj (Job): A job object.

        Returns:
            None
        """

        obj.next_state = "ready"
        obj.threshold_timeout = _threshold_timeout(obj.expire_timeout)
        obj.threshold_retry = obj.expire_retry

    # Kill
    def after_kill(self, obj: "Job") -> None:
        """State transition of 'after_kill'.

        Check the details of 'JOB_STATES' and 'JOB_TRANSITIONS'.

        Args:
            obj (Job): A job object.

        Returns:
            None
        """
        obj.threshold_timeout = _threshold_timeout(obj.kill_timeout)
        obj.threshold_retry = obj.kill_retry

    def before_kill_submitted(self, obj: "Job") -> None:
        """State transition of 'before_kill_submitted'.

        Check the details of 'JOB_STATES' and 'JOB_TRANSITIONS'.

        Args:
            obj (Job): Ab object.

        Returns:
            None
        """
        for state in obj.scheduler.stats:
            state_trial_id = obj.scheduler.parse_trial_id(state["name"])
            if state_trial_id is not None and obj.trial_id == int(state_trial_id):
                kill_process(state["job-ID"])
        else:
            obj.logger.warning(f"Not matched job trial_id: {obj.trial_id}")

    def conditions_kill_confirmed(self, obj: "Job") -> bool:
        """State transition of 'conditions_kill_confirmed'.

        Check the details of 'JOB_STATES' and 'JOB_TRANSITIONS'.

        Args:
            obj (Job): A job object.

        Returns:
            bool: A target is killed or not.
        """
        for state in obj.scheduler.stats:
            state_trial_id = obj.scheduler.parse_trial_id(state["name"])
            if state_trial_id is not None and obj.trial_id == int(state_trial_id):
                return False
        else:
            return True

    # Check result
    def after_check_result(self, obj: "Job") -> None:
        """State transition of 'after_check_result'.

        Check the details of 'JOB_STATES' and 'JOB_TRANSITIONS'.

        Args:
            obj (Job): A job object.

        Returns:
            None
        """
        self.after_confirmed(obj)
        obj.threshold_timeout = _threshold_timeout(obj.batch_job_timeout)
        obj.threshold_retry = obj.result_retry
>>>>>>> ffb81ca7

    def runner_create(self, obj: Job) -> None:
        ...

    def job_submitted(self, obj: Job) -> None:
        ...

    # running
    def before_running(self, obj: Job) -> None:
        obj.write_state_to_storage("running")

    def after_running(self, obj: Job) -> None:
        ...

    def conditions_job_finished(self, obj: Job) -> bool:
        objective = obj.storage.result.get_any_trial_objective(
            trial_id=obj.trial_id)
        return (objective is not None)

<<<<<<< HEAD
    # finished
    def before_finished(self, obj: Job) -> None:
        obj.write_state_to_storage("finished")
        obj.write_end_time_to_storage()
=======
        obj.threshold_timeout = _threshold_timeout(obj.expire_timeout)
        obj.threshold_retry = obj.expire_retry
>>>>>>> ffb81ca7

    def after_finished(self, obj: Job) -> None:
        obj.write_job_success_or_failed_to_storage()

    # timeout  # TODO: implement timeout
    def before_timeout(self, obj: Job) -> None:
        obj.write_state_to_storage("timeout")
        obj.write_end_time_to_storage()

    def after_timeout(self, obj: Job) -> None:
        self.stop_job(obj)

    def stop_job(self, obj: Job) -> None:
        ...

    ...<|MERGE_RESOLUTION|>--- conflicted
+++ resolved
@@ -1,10 +1,6 @@
 from __future__ import annotations
 
 from collections.abc import Callable
-<<<<<<< HEAD
-from typing import TYPE_CHECKING, Any
-
-=======
 from datetime import datetime, timedelta
 from pathlib import Path
 from typing import TYPE_CHECKING, Any
@@ -12,7 +8,6 @@
 from aiaccel.util.process import kill_process
 from aiaccel.util.retry import retry
 
->>>>>>> ffb81ca7
 if TYPE_CHECKING:
     from aiaccel.scheduler import Job
 
@@ -26,7 +21,6 @@
     expire: Callable[[Any], Any]
     next: Callable[[Any], Any]
 
-<<<<<<< HEAD
     # ready
     def before_ready(self, obj: Job) -> None:
         self.runner_create(obj)
@@ -34,332 +28,6 @@
     def after_ready(self, obj: Job) -> None:
         obj.write_start_time_to_storage()
         self.job_submitted(obj)
-=======
-    # Common
-
-    def after_confirmed(self, obj: "Job") -> None:
-        """State transition of 'after_confirmed'.
-
-        Check the details of 'JOB_STATES' and 'JOB_TRANSITIONS'.
-
-        Args:
-            obj (Job): A job object.
-
-        Returns:
-            None
-        """
-        obj.from_file = None
-        obj.to_file = None
-        obj.threshold_timeout = None
-        obj.threshold_retry = None
-        obj.count_retry = 0
-
-    def before_failed(self, obj: "Job") -> None:
-        """State transition of 'before_failed'.
-
-        Check the details of 'JOB_STATES' and 'JOB_TRANSITIONS'.
-
-        Args:
-            obj (Job): A job object.
-
-        Returns:
-            None
-        """
-        obj.count_retry += 1
-
-    def conditions_confirmed(self, obj: "Job") -> bool:
-        """State transition of 'conditions_confirmed'.
-
-        Check the details of 'JOB_STATES' and 'JOB_TRANSITIONS'.
-
-        Args:
-            obj (Job): A job object.
-
-        Returns:
-            bool: A target file exists or not.
-        """
-        any_trial_state = obj.storage.trial.get_any_trial_state(trial_id=obj.trial_id)
-        return obj.next_state == any_trial_state
-
-    def get_runner_file(self, obj: "Job") -> Path:
-        return obj.workspace.runner / f"run_{obj.trial_id_str}.sh"
-
-    # Runner
-    def after_runner(self, obj: "Job") -> None:
-        """State transition of 'after_runner'.
-
-        Check the details of 'JOB_STATES' and 'JOB_TRANSITIONS'.
-
-        Args:
-            obj (Job): A job object.
-
-        Returns:
-            None
-        """
-        obj.to_file = self.get_runner_file(obj)
-        obj.next_state = "running"
-        obj.threshold_timeout = _threshold_timeout(obj.runner_timeout)
-        obj.threshold_retry = obj.runner_retry
-
-    def before_runner_create(self, obj: "Job") -> None:
-        """State transition of 'before_runner_create'.
-
-        Check the details of 'JOB_STATES' and 'JOB_TRANSITIONS'.
-
-        Args:
-            obj (Job): A job object.
-
-        Returns:
-            None
-        """
-        raise NotImplementedError
-
-    def conditions_runner_confirmed(self, obj: "Job") -> bool:
-        """State transition of 'conditions_runner_confirmed'.
-
-        Check the details of 'JOB_STATES' and 'JOB_TRANSITIONS'.
-
-        Args:
-            obj (Job): A job object.
-
-        Returns:
-            bool: A target file exists or not. But always true if local
-            execution.
-        """
-        raise NotImplementedError
-
-    # HpRunning
-    def after_running(self, obj: "Job") -> None:
-        """State transition of 'after_running'.
-
-        Check the details of 'JOB_STATES' and 'JOB_TRANSITIONS'.
-
-        Args:
-            obj (Job): A job object.
-
-        Returns:
-            None
-        """
-        obj.next_state = "running"
-        obj.threshold_timeout = _threshold_timeout(obj.running_timeout)
-        obj.threshold_retry = obj.running_retry
-
-    # JobRun
-    def after_job(self, obj: "Job") -> None:
-        """State transition of 'after_job'.
-
-        Check the details of 'JOB_STATES' and 'JOB_TRANSITIONS'.
-
-        Args:
-            obj (Job): A job object.
-
-        Returns:
-            None
-        """
-        self.after_confirmed(obj)
-        obj.threshold_timeout = _threshold_timeout(obj.job_timeout)
-        obj.threshold_retry = obj.job_retry
-
-    def before_job_submitted(self, obj: "Job") -> None:
-        """State transition of 'before_job_submitted'.
-
-        Check the details of 'JOB_STATES' and 'JOB_TRANSITIONS'.
-
-        Args:
-            obj (Job): A job object.
-
-        Returns:
-            None
-        """
-        raise NotImplementedError
-
-    def conditions_job_confirmed(self, obj: "Job") -> bool:
-        """State transition of 'conditions_job_confirmed'.
-
-        Check the details of 'JOB_STATES' and 'JOB_TRANSITIONS'.
-
-        Args:
-            obj (Job): A job object.
-
-        Returns:
-            bool: A target job is finished or not.
-        """
-        state = obj.storage.trial.get_any_trial_state(obj.trial_id)
-        return state is not None and state in ["running", "finished"]
-
-    # Result
-    def after_result(self, obj: "Job") -> None:
-        """State transition of 'after_result'.
-
-        Check the details of 'JOB_STATES' and 'JOB_TRANSITIONS'.
-
-        Args:
-            obj (Job): A job object.
-
-        Returns:
-            None
-        """
-        self.after_confirmed(obj)
-
-    def before_result(self, obj: "Job") -> None:
-        """State transition of 'before_finished'.
-
-        Check the details of 'JOB_STATES' and 'JOB_TRANSITIONS'.
-
-        Args:
-            obj (Job): A job object.
-
-        Returns:
-            None
-        """
-        self.write_results_to_database(obj)
-
-    def after_wait_result(self, obj: "Job") -> None:
-        """State transition of 'after_wait_result'.
-
-        Check the details of 'JOB_STATES' and 'JOB_TRANSITIONS'.
-
-        Args:
-            obj (Job): A job object.
-
-        Returns:
-            None
-        """
-        self.after_confirmed(obj)
-        obj.threshold_timeout = _threshold_timeout(obj.batch_job_timeout)
-        obj.threshold_retry = obj.result_retry
-
-    def conditions_result(self, obj: "Job") -> bool:
-        """State transition of 'conditions_result'.
-
-        Check the details of 'JOB_STATES' and 'JOB_TRANSITIONS'.
-
-        Args:
-            obj (Job): A job object.
-
-        Returns:
-            bool: A target is in result files or not.
-        """
-        # objective = obj.storage.result.get_any_trial_objective(trial_id=obj.trial_id)
-        # return (objective is not None)
-        return obj.workspace.result_file_exists(trial_id=obj.trial_id)
-
-    # Finished
-    def after_finished(self, obj: "Job") -> None:
-        """State transition of 'after_finished'.
-
-        Check the details of 'JOB_STATES' and 'JOB_TRANSITIONS'.
-
-        Args:
-            obj (Job): A job object.
-
-        Returns:
-            None
-        """
-        self.after_confirmed(obj)
-
-        obj.next_state = "finished"
-        obj.threshold_timeout = _threshold_timeout(obj.finished_timeout)
-        obj.threshold_retry = obj.finished_retry
-
-    def before_finished(self, obj: "Job") -> None:
-        """State transition of 'before_finished'.
-
-        Check the details of 'JOB_STATES' and 'JOB_TRANSITIONS'.
-
-        Args:
-            obj (Job): A job object.
-
-        Returns:
-            None
-        """
-
-        self.change_state(obj)
-
-    # Expire
-    def after_expire(self, obj: "Job") -> None:
-        """State transition of 'after_expire'.
-
-        Check the details of 'JOB_STATES' and 'JOB_TRANSITIONS'.
-
-        Args:
-            obj (Job): A job object.
-
-        Returns:
-            None
-        """
-
-        obj.next_state = "ready"
-        obj.threshold_timeout = _threshold_timeout(obj.expire_timeout)
-        obj.threshold_retry = obj.expire_retry
-
-    # Kill
-    def after_kill(self, obj: "Job") -> None:
-        """State transition of 'after_kill'.
-
-        Check the details of 'JOB_STATES' and 'JOB_TRANSITIONS'.
-
-        Args:
-            obj (Job): A job object.
-
-        Returns:
-            None
-        """
-        obj.threshold_timeout = _threshold_timeout(obj.kill_timeout)
-        obj.threshold_retry = obj.kill_retry
-
-    def before_kill_submitted(self, obj: "Job") -> None:
-        """State transition of 'before_kill_submitted'.
-
-        Check the details of 'JOB_STATES' and 'JOB_TRANSITIONS'.
-
-        Args:
-            obj (Job): Ab object.
-
-        Returns:
-            None
-        """
-        for state in obj.scheduler.stats:
-            state_trial_id = obj.scheduler.parse_trial_id(state["name"])
-            if state_trial_id is not None and obj.trial_id == int(state_trial_id):
-                kill_process(state["job-ID"])
-        else:
-            obj.logger.warning(f"Not matched job trial_id: {obj.trial_id}")
-
-    def conditions_kill_confirmed(self, obj: "Job") -> bool:
-        """State transition of 'conditions_kill_confirmed'.
-
-        Check the details of 'JOB_STATES' and 'JOB_TRANSITIONS'.
-
-        Args:
-            obj (Job): A job object.
-
-        Returns:
-            bool: A target is killed or not.
-        """
-        for state in obj.scheduler.stats:
-            state_trial_id = obj.scheduler.parse_trial_id(state["name"])
-            if state_trial_id is not None and obj.trial_id == int(state_trial_id):
-                return False
-        else:
-            return True
-
-    # Check result
-    def after_check_result(self, obj: "Job") -> None:
-        """State transition of 'after_check_result'.
-
-        Check the details of 'JOB_STATES' and 'JOB_TRANSITIONS'.
-
-        Args:
-            obj (Job): A job object.
-
-        Returns:
-            None
-        """
-        self.after_confirmed(obj)
-        obj.threshold_timeout = _threshold_timeout(obj.batch_job_timeout)
-        obj.threshold_retry = obj.result_retry
->>>>>>> ffb81ca7
 
     def runner_create(self, obj: Job) -> None:
         ...
@@ -379,15 +47,10 @@
             trial_id=obj.trial_id)
         return (objective is not None)
 
-<<<<<<< HEAD
     # finished
     def before_finished(self, obj: Job) -> None:
         obj.write_state_to_storage("finished")
         obj.write_end_time_to_storage()
-=======
-        obj.threshold_timeout = _threshold_timeout(obj.expire_timeout)
-        obj.threshold_retry = obj.expire_retry
->>>>>>> ffb81ca7
 
     def after_finished(self, obj: Job) -> None:
         obj.write_job_success_or_failed_to_storage()
