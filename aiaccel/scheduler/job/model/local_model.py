from __future__ import annotations

import re
from subprocess import PIPE, Popen
from typing import TYPE_CHECKING, Any

from aiaccel.scheduler.job.model.abstract_model import AbstractModel
from aiaccel.util import OutputHandler

if TYPE_CHECKING:
    from aiaccel.scheduler import Job


class LocalModel(AbstractModel):
<<<<<<< HEAD
=======
    def __init__(self) -> None:
        self.is_firsttime_called: bool = False

    def before_runner_create(self, obj: Job) -> None:
        return None
>>>>>>> f1ba41ed

    def runner_create(self, obj: Job) -> None:
        pass

    def job_submitted(self, obj: Job) -> None:
        runner_command = self.create_runner_command(
            obj.config.generic.job_command,
            obj.content,
            obj.trial_id,
            str(obj.config.config_path),
            str(obj.workspace.get_error_output_file(obj.trial_id))
        )
        obj.logger.info(f'runner command: {" ".join(runner_command)}')
        obj.proc = Popen(runner_command, stdout=PIPE, stderr=PIPE)

        obj.th_oh = OutputHandler(obj.proc)
        obj.th_oh.start()
        self.is_firsttime_called = False

    def conditions_job_finished(self, obj: "Job") -> bool:
        if super().conditions_job_finished(obj):
            return True
        if obj.th_oh.get_returncode() is None or self.is_firsttime_called:
            return False
        else:
            self.write_result_to_storage(obj)
            self.is_firsttime_called = True
            return False

    def stop_job(self, obj: Job) -> None:
        obj.th_oh.enforce_kill()

    def create_runner_command(
        self,
        command: str,
        param_content: dict[str, Any],
        trial_id: int,
        config_path: str,
        command_error_output: str
    ) -> list[str]:
        """Create a list of command strings to run a hyper parameter.

        Args:
            command (str): A string command.
            param_content (dict): A hyper parameter content.
            trial_id (str): A unique name of a hyper parameter.

        Returns:
            list[str]: A list of command strings.
        """
        commands = re.split(" +", command)
        params = param_content["parameters"]
        for param in params:
            # Fix a bug related a negative exponential parameters
            # Need to modify wrapper.py as follows:
            if "parameter_name" in param.keys() and "value" in param.keys():
                commands.append(f'--{param["parameter_name"]}')
                commands.append(f'{param["value"]}')
        commands.append("--trial_id")
        commands.append(str(trial_id))
        commands.append("--config")
        commands.append(config_path)
        commands.append("2>")
        commands.append(command_error_output)
        return commands

    def write_result_to_storage(self, obj: 'Job') -> None:
        """Create result file.

        Args:
            obj (Job): Job object.

        Returns:
            None
        """
        trial_id: str = str(obj.trial_id)
        stdouts: list[str] = obj.th_oh.get_stdouts()
        stderrs: list[str] = obj.th_oh.get_stderrs()
        # start_time: str = str(obj.th_oh.get_start_time())
        # end_time: str = str(obj.th_oh.get_end_time())
        returncode: int = obj.th_oh.get_returncode()
        params: list[dict[str, Any]] = obj.content['parameters']
        objective: str = 'nan'
        objectives: list[str] = []

        if len(stdouts) > 0:
            objective = stdouts[-1]  # TODO: fix
            objective = objective.strip("[]")
            objective = objective.replace(" ", "")
            objectives = objective.split(",")

        error = '\n'.join(stderrs)

        args = {
            'storage_file_path': str(obj.workspace.storage_file_path),
            'trial_id': str(trial_id),
            # 'start_time': start_time,
            # 'end_time': end_time,
            'error': error,
            'returncode': returncode
        }

        if len(error) == 0:
            del args['error']

        commands = ['aiaccel-set-result']
        for key in args.keys():
            commands.append('--' + key)
            commands.append(str(args[key]))

        commands.append('--objective')
        for objective in objectives:
            commands.append(str(objective))

        for param in params:
            if 'parameter_name' in param.keys() and 'value' in param.keys():
                commands.append('--' + param['parameter_name'])
                commands.append(str(param['value']))
        Popen(commands)
        return None<|MERGE_RESOLUTION|>--- conflicted
+++ resolved
@@ -12,14 +12,6 @@
 
 
 class LocalModel(AbstractModel):
-<<<<<<< HEAD
-=======
-    def __init__(self) -> None:
-        self.is_firsttime_called: bool = False
-
-    def before_runner_create(self, obj: Job) -> None:
-        return None
->>>>>>> f1ba41ed
 
     def runner_create(self, obj: Job) -> None:
         pass
