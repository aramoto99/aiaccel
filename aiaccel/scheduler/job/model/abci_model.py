from __future__ import annotations

import re
from pathlib import Path
from subprocess import PIPE, Popen
from typing import TYPE_CHECKING, Any

import fasteners

from aiaccel.abci import create_qsub_command
from aiaccel.scheduler.job.model.abstract_model import AbstractModel
from aiaccel.util import OutputHandler, create_job_script_preamble

if TYPE_CHECKING:
    from aiaccel.scheduler.job import Job


class AbciModel(AbstractModel):
    def runner_create(self, obj: Job) -> None:
        runner_file_path = obj.workspace.get_runner_file(obj.trial_id)
        self.create_abci_batch_file(
            trial_id=obj.trial_id,
            param_content=obj.content,
            aiaccel_dir=obj.config.generic.aiaccel_dir,
            venv_dir=obj.config.generic.venv_dir,
            storage_file_path=obj.workspace.storage_file_path,
            error_file_path=obj.workspace.get_error_output_file(obj.trial_id),
            config_file_path=obj.config.config_path,
            runner_file_path=runner_file_path,
            job_script_preamble_path=obj.config.ABCI.job_script_preamble_path,
            job_script_preamble_str=obj.config.ABCI.job_script_preamble,
            command=obj.config.generic.job_command,
            enabled_variable_name_argumentation=obj.config.generic.enabled_variable_name_argumentation,
            dict_lock=obj.workspace.lock,
        )

    def job_submitted(self, obj: Job) -> None:
        runner_file_path = obj.workspace.get_runner_file(obj.trial_id)
        runner_command = create_qsub_command(obj.config, runner_file_path)

        obj.logger.info(f'runner command: {" ".join(runner_command)}')
        obj.proc = Popen(runner_command, stdout=PIPE, stderr=PIPE)

        obj.th_oh = OutputHandler(obj.proc)
        obj.th_oh.start()

    def generate_command_line(self, command: str, args: list[str]) -> str:
        return f'{command} {" ".join(args)}'

    def generate_param_args(self, params: list[dict[str, Any]]) -> str:
        param_args = ""
        for param in params:
            if "name" in param.keys() and "value" in param.keys():
                param_args += f'--{param["name"]}=${param["name"]} '
        return param_args

    def create_abci_batch_file(
        self,
        trial_id: int,
        param_content: dict[str, Any],
        aiaccel_dir: str,
        venv_dir: str,
        storage_file_path: Path | str,
        error_file_path: Path | str,
        config_file_path: Path | str,
        runner_file_path: Path,
        job_script_preamble_path: Path | str | None,
        job_script_preamble_str: str,
        command: str,
        enabled_variable_name_argumentation: bool,
        dict_lock: Path,
    ) -> None:
        """Create a ABCI batch file.

        The 'job_script_preamble' is a base of the ABCI batch file. At first, loads
        'job_script_preamble', and adds the 'commands' to the loaded contents. Finally,
        writes the contents to 'runner_file_path'.

        Args:
            -
        Returns:
            None
        """

        commands = re.split(" +", command)
        if enabled_variable_name_argumentation:
            for param in param_content["parameters"]:
                if "name" in param.keys() and "value" in param.keys():
                    commands.append(f'--{param["name"]}=${param["name"]}')
            commands.append(f"--trial_id={str(trial_id)}")
            commands.append("--config=$config_file_path")
        else:
            for param in param_content["parameters"]:
                if "name" in param.keys() and "value" in param.keys():
                    commands.append(f'${param["name"]}')
            commands.append(str(trial_id))
            commands.append("$config_file_path")
        commands.append("2>")
        commands.append("$error_file_path")

        set_retult = self.generate_command_line(
<<<<<<< HEAD
            # command="aiaccel-set-result",
            command="python -m aiaccel.cli.set_result",
=======
            command="aiaccel-set-result",
            # command="python -m aiaccel.cli.set_result",
>>>>>>> 940ab40b
            args=[
                "--storage_file_path=$storage_file_path",
                "--trial_id=$trial_id",
                "--config=$config_file_path",
                "--objective=$ys",
                "--error=$error",
                "--returncode=$returncode",
                self.generate_param_args(param_content["parameters"]),
            ],
        )

        set_retult_no_error = self.generate_command_line(
<<<<<<< HEAD
            # command="aiaccel-set-result",
            command="python -m aiaccel.cli.set_result",
=======
            command="aiaccel-set-result",
            # command="python -m aiaccel.cli.set_result",
>>>>>>> 940ab40b
            args=[
                "--storage_file_path=$storage_file_path",
                "--trial_id=$trial_id",
                "--config=$config_file_path",
                "--objective=$ys",
                "--returncode=$returncode",
                self.generate_param_args(param_content["parameters"]),
            ],
        )

        main_parts = [
            f"trial_id={str(trial_id)}",
            f"config_file_path={str(config_file_path)}",
            f"storage_file_path={str(storage_file_path)}",
            f"error_file_path={str(error_file_path)}",
            # 'start_time=`date "+%Y-%m-%d %H:%M:%S"`',
            f'result=`{" ".join(commands)}`',
            "returncode=$?",
            'ys=$(echo $result | tr -d "[],")',
            "error=`cat $error_file_path`",
            # 'end_time=`date "+%Y-%m-%d %H:%M:%S"`',
            'if [ -n "$error" ]; then',
            "\t" + set_retult,
            "else",
            "\t" + set_retult_no_error,
            "fi",
        ]

        script = ""
        # preamble
        # if job_script_preamble is not None:
        #     with open(job_script_preamble, "r") as f:
        #         lines = f.read().splitlines()
        #         if len(lines) > 0:
        #             for line in lines:
        #                 script += line + "\n"
        script = create_job_script_preamble(job_script_preamble_path, job_script_preamble_str)
        script += "\n"

        # aiaccel
        if aiaccel_dir != "":
            script += f"export PYTHONPATH={aiaccel_dir}:$PYTHONPATH" + "\n"
        # venv
        if venv_dir != "":
            script += f"source {venv_dir}/bin/activate" + "\n"
        script += "\n"
        # parameters
        for param in param_content["parameters"]:
            if "name" in param.keys() and "value" in param.keys():
                script += f'{param["name"]}={param["value"]}' + "\n"
        script += "\n"
        # main
        for s in main_parts:
            script += s + "\n"

        self.file_create(runner_file_path, script, dict_lock)

    def file_create(self, path: Path, content: str, dict_lock: Path | None = None) -> None:
        """Create a text file.
        Args:
            path (Path): The path of the created file.
            content (str): The content of the created file.
            dict_lock (Path | None, optional): The path to store lock files.
                Defaults to None.

        Returns:
            None
        """
        if dict_lock is None:
            with open(path, "w") as f:
                f.write(content)
        else:
            lock_file = dict_lock / f"{path.parent.name}.lock"
            with fasteners.InterProcessLock(lock_file):
                with open(path, "w") as f:
                    f.write(content)<|MERGE_RESOLUTION|>--- conflicted
+++ resolved
@@ -99,13 +99,8 @@
         commands.append("$error_file_path")
 
         set_retult = self.generate_command_line(
-<<<<<<< HEAD
-            # command="aiaccel-set-result",
-            command="python -m aiaccel.cli.set_result",
-=======
             command="aiaccel-set-result",
             # command="python -m aiaccel.cli.set_result",
->>>>>>> 940ab40b
             args=[
                 "--storage_file_path=$storage_file_path",
                 "--trial_id=$trial_id",
@@ -118,13 +113,8 @@
         )
 
         set_retult_no_error = self.generate_command_line(
-<<<<<<< HEAD
-            # command="aiaccel-set-result",
-            command="python -m aiaccel.cli.set_result",
-=======
             command="aiaccel-set-result",
             # command="python -m aiaccel.cli.set_result",
->>>>>>> 940ab40b
             args=[
                 "--storage_file_path=$storage_file_path",
                 "--trial_id=$trial_id",
