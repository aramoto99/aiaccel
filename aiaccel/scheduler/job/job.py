--- conflicted
+++ resolved
@@ -107,12 +107,8 @@
             auto_transitions=False,
             ordered_transitions=False,
         )
-<<<<<<< HEAD
-        self.scheduler = scheduler
-=======
         self.start_time = None
         self.end_time = None
->>>>>>> bb379851
         self.trial_id = trial_id
         self.proc: Any = None
         self.th_oh: Any = None
