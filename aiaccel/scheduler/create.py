--- conflicted
+++ resolved
@@ -2,11 +2,7 @@
 
 from typing import Type, Union
 
-<<<<<<< HEAD
-from aiaccel.common import resource_type_abci, resource_type_local, resource_type_mpi, resource_type_memory
-=======
-from aiaccel.common import resource_type_abci, resource_type_local, resource_type_mpi, resource_type_python_local
->>>>>>> d83ab999
+from aiaccel.common import resource_type_abci, resource_type_local, resource_type_memory, resource_type_mpi
 from aiaccel.scheduler.abci_scheduler import AbciScheduler
 from aiaccel.scheduler.local_scheduler import LocalScheduler
 from aiaccel.scheduler.mpi_scheduler import MpiScheduler
@@ -32,11 +28,7 @@
 
     if resource_type.lower() == resource_type_local:
         return LocalScheduler
-<<<<<<< HEAD
     elif resource_type.lower() == resource_type_memory:
-=======
-    elif resource_type.lower() == resource_type_python_local:
->>>>>>> d83ab999
         return PylocalScheduler
     elif resource_type.lower() == resource_type_abci:
         return AbciScheduler
@@ -46,9 +38,5 @@
         raise ValueError(
             f'Invalid resource type "{resource_type}".  \
             The resource type should be one of "{resource_type_local}", \
-<<<<<<< HEAD
             "{resource_type_memory}", and "{resource_type_abci}".'
-=======
-            "{resource_type_python_local}", and "{resource_type_abci}".'
->>>>>>> d83ab999
         )