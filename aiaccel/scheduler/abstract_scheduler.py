from __future__ import annotations

from typing import Any

from omegaconf.dictconfig import DictConfig

from aiaccel.module import AbstractModule
from aiaccel.optimizer import AbstractOptimizer
from aiaccel.scheduler.job.job import Job
from aiaccel.scheduler.job.model.local_model import LocalModel
from aiaccel.util import Buffer, create_yaml


class AbstractScheduler(AbstractModule):
    """An abstract class for AbciScheduler and LocalScheduler.

    Args:
        options (dict[str, str | int | bool]): A dictionary containing
            command line options.

    Attributes:
        options (dict[str, str | int | bool]): A dictionary containing
            command line options.
            to select hyper parameters from a parameter pool.
        jobs (list[dict]): A list to store job dictionaries.
        num_workers (int): A max resource number.
        stats (list[dict]): A list of current status which is updated using ps
            command or qstat command.
    """

    def __init__(self, config: DictConfig, optimizer: AbstractOptimizer) -> None:
        super().__init__(config, "scheduler")
        self.set_logger(
            logger_name="root.scheduler",
            logfile=self.workspace.log / "scheduler.log",
            file_level=self.config.generic.logging_level,
            stream_level=self.config.generic.logging_level,
            module_type="Scheduler",
        )
        self.optimizer = optimizer
        self.num_workers = self.config.resource.num_workers
        self.trial_number = self.config.optimize.trial_number
        self.stats: list[Any] = []
        self.jobs: list[Any] = []
        self.job_status: dict[Any, Any] = {}
        self.start_trial_id = self.config.resume if self.config.resume is not None else 0
        self.buff = Buffer([trial_id for trial_id in range(self.start_trial_id, self.trial_number)])
        for trial_id in range(self.start_trial_id, self.config.optimize.trial_number):
            self.buff.d[trial_id].set_max_len(2)
        self.all_parameters_generated = False
        self.job_completed_count = 0

    def start_job(self, trial_id: int) -> Any:
        """Start a new job.

        Args:
            hp (Path): A parameter file path

        Returns:
            Job | None: A reference for created job. It returns None if
            specified hyper parameter file already exists.
        """
        trial_ids = [job.trial_id for job in self.jobs]
        if trial_id not in trial_ids:
            job = Job(self.config, self, self.create_model(), trial_id)
            self.jobs.append(job)
            self.logger.debug(f"submit a job: {str(trial_id)}")
            job.main()
            return job
        else:
            self.logger.error(f"Specified trial {trial_id} is already running ")
            return None

    def pre_process(self) -> None:
        """Pre-procedure before executing processes.

        Returns:
            None
        """
        self.write_random_seed_to_debug_log()
        self.resume()

    def post_process(self) -> None:
        """Post-procedure after executed processes.

        Returns:
            None
        """
        self.optimizer.finalize_operation()
        self.logger.info("scheduler finished.")

<<<<<<< HEAD
    def get_available_pool_size(self, num_ready: int, num_running: int, num_finished: int) -> None:
=======
    def get_available_pool_size(self, num_ready: int, num_running: int, num_finished: int) -> int:
>>>>>>> 940ab40b
        sum_status = num_ready + num_running + num_finished
        if sum_status >= self.trial_number:
            return 0
        elif (self.trial_number - sum_status) < self.num_workers:
            return self.trial_number - sum_status
        else:
            return self.num_workers - num_running - num_ready

    def search_hyperparameters(self, num_ready: int, num_running: int, num_finished: int) -> None:
        """Start hyper parameter optimization.

        Returns:
            None
        """
        available_pool_size = self.get_available_pool_size(num_ready, num_running, num_finished)
        if available_pool_size == 0:
            return

        sum_status = num_ready + num_running + num_finished
        if sum_status >= self.trial_number and not self.all_parameters_generated:
            self.all_parameters_generated = True
            self.logger.info(
                f"trial_number: {self.trial_number}, \
                    ready: {num_ready}, running: {num_running}, finished: {num_finished} \
                    available pool size: {available_pool_size}"
            )
            self.logger.info("All parameters are generated.")
            return

        if not self.all_parameters_processed(num_ready, num_running) and not self.all_parameters_registered(
            num_ready, num_running, num_finished
        ):
            for _ in range(available_pool_size):
                self.optimizer.run_optimizer()

    def run_in_main_loop(self) -> bool:
        """A main loop process. This process is repeated every main loop.

        Returns:
            bool: The process succeeds or not. The main loop exits if failed.
        """

        num_ready, num_running, num_finished = self.storage.get_num_running_ready_finished()
        self.search_hyperparameters(num_ready, num_running, num_finished)
        if num_finished >= self.config.optimize.trial_number:
            return False

        readies = self.storage.state.get_ready()
        # find a new hp
        for ready in readies:
            if ready not in [job.trial_id for job in self.jobs]:
                self.start_job(ready)
                self.serialize(ready)

        for job in self.jobs:
            job.main()
            state_name = job.get_state_name()
            if state_name in {"success", "failure", "timeout"}:
                self.job_completed_count += 1
                self.jobs.remove(job)
                continue
            # Only log if the state has changed.
            if job.trial_id in self.buff.d.keys():
<<<<<<< HEAD
                self.buff.d[job.trial_id].Add(state_name)
=======
                self.buff.d[job.trial_id].add(state_name)
>>>>>>> 940ab40b
                if self.buff.d[job.trial_id].has_difference():
                    self.logger.info(f"name: {job.trial_id}, state: {state_name}")

        if self.trial_number == self.job_completed_count:
            self.logger.info("All jobs are completed.")
            return False
        return True

    def resume(self) -> None:
        """When in resume mode, load the previous optimization data in advance.

        Args:
            None

        Returns:
            None
        """
        if self.config.resume is not None and self.config.resume > 0:
            self.deserialize(self.config.resume)
            self.trial_number = self.config.optimize.trial_number

    def __getstate__(self) -> dict[str, Any]:
        obj = super().__getstate__()
        del obj["jobs"]
        del obj["optimizer"]
        return obj

    def create_model(self) -> Any:
        """Creates model object of state machine.

        Override with a Scheduler that uses a Model.
        For example, LocalScheduler, AbciScheduler, etc.
        By the way, PylocalScheduler does not use Model.

        Returns:
            LocalModel: LocalModel object.

            Should return None.
            For that purpose, it is necessary to modify TestAbstractScheduler etc significantly.
            So it returns LocalModel.

            # TODO: Fix TestAbstractScheduler etc to return None.
        """
        return LocalModel()

    def evaluate(self) -> None:
        """Evaluate the result of optimization.

        Returns:
            None
        """

        best_trial_ids, _ = self.storage.get_best_trial(self.goals)
        if best_trial_ids is None:
            self.logger.error(f"Failed to output {self.workspace.final_result_file}.")
            return
        hp_results = []
        for best_trial_id in best_trial_ids:
            hp_results.append(self.storage.get_hp_dict(best_trial_id))
        create_yaml(self.workspace.final_result_file, hp_results, self.workspace.lock)
        self.logger.info("Best hyperparameter is followings:")
        self.logger.info(hp_results)

    def all_parameters_processed(self, num_ready: int, num_running: int) -> bool:
        """Checks whether any unprocessed parameters are left.

        This method is beneficial for the case that the maximum number of
        parameter generation is limited by algorithm (e.g. grid search).
        To make this method effective, the algorithm with the parameter
        generation limit should turn `all_parameters_generated` True when all
        of available parameters are generated.

        Returns:
            bool: True if all parameters are generated and are processed.
        """
        return num_ready == 0 and num_running == 0 and self.all_parameters_generated

    def all_parameters_registered(self, num_ready: int, num_running: int, num_finished: int) -> bool:
        """Checks whether all parameters that can be generated with the given
        number of trials are registered.

        This method does not check whether the registered parameters have been
        processed.

        Returns:
            bool: True if all parameters are registerd.
        """
        return self.trial_number - num_finished - num_ready - num_running == 0<|MERGE_RESOLUTION|>--- conflicted
+++ resolved
@@ -89,11 +89,7 @@
         self.optimizer.finalize_operation()
         self.logger.info("scheduler finished.")
 
-<<<<<<< HEAD
-    def get_available_pool_size(self, num_ready: int, num_running: int, num_finished: int) -> None:
-=======
     def get_available_pool_size(self, num_ready: int, num_running: int, num_finished: int) -> int:
->>>>>>> 940ab40b
         sum_status = num_ready + num_running + num_finished
         if sum_status >= self.trial_number:
             return 0
@@ -157,11 +153,7 @@
                 continue
             # Only log if the state has changed.
             if job.trial_id in self.buff.d.keys():
-<<<<<<< HEAD
-                self.buff.d[job.trial_id].Add(state_name)
-=======
                 self.buff.d[job.trial_id].add(state_name)
->>>>>>> 940ab40b
                 if self.buff.d[job.trial_id].has_difference():
                     self.logger.info(f"name: {job.trial_id}, state: {state_name}")
 
