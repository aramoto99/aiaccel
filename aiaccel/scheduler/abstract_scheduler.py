--- conflicted
+++ resolved
@@ -38,20 +38,12 @@
             "Scheduler",
         )
         self.optimizer = optimizer
-<<<<<<< HEAD
-        self.max_resource = self.config.resource.num_node
-=======
         self.max_resource = self.config.resource.num_workers
->>>>>>> bb379851
         self.trial_number = self.config.optimize.trial_number
         self.num_ready = 0
         self.num_running = 0
         self.num_finished = 0
         self.available_pool_size = 0
-<<<<<<< HEAD
-        self.available_resource = self.max_resource
-=======
->>>>>>> bb379851
         self.stats: list[Any] = []
         self.jobs: list[Any] = []
         self.job_status: dict[Any, Any] = {}
@@ -60,10 +52,7 @@
         for trial_id in range(self.start_trial_id, self.config.optimize.trial_number):
             self.buff.d[trial_id].set_max_len(2)
         self.all_parameters_generated = False
-<<<<<<< HEAD
-=======
         self.job_completed_count = 0
->>>>>>> bb379851
 
     def updata_num_ready_running_finished(self) -> None:
         self.num_ready = len(self.storage.trial.get_ready())
@@ -83,24 +72,6 @@
     def get_available_pool_size(self) -> int:
         return self.available_pool_size
 
-<<<<<<< HEAD
-    def change_state_finished_trials(self) -> None:
-        """Create finished hyper parameter files if result files can be found
-        and running files are in running directory.
-
-        Returns:
-            None
-        """
-        runnings = self.storage.trial.get_running()
-        result_names = self.storage.result.get_result_trial_id_list()
-        if result_names is None:
-            return
-        for running in runnings:
-            if running in result_names:
-                self.storage.trial.set_any_trial_state(trial_id=running, state="finished")
-
-=======
->>>>>>> bb379851
     def start_job(self, trial_id: int) -> Any:
         """Start a new job.
 
@@ -131,18 +102,6 @@
         self.write_random_seed_to_debug_log()
         self.resume()
 
-<<<<<<< HEAD
-        self.change_state_finished_trials()
-
-        runnings = self.storage.trial.get_running()
-        for running in runnings:
-            job = self.start_job(running)
-            self.logger.info(f"restart hp files in previous running directory: {running}")
-
-            while job.get_state_name() != "Scheduling":
-                job.maie()
-            job.schedule()
-
     def post_process(self) -> None:
         """Post-procedure after executed processes.
 
@@ -153,10 +112,6 @@
 
     def search_hyperparameters(self, num_ready, num_running, num_finished) -> None:
         """Start hyper parameter optimization.
-=======
-    def post_process(self) -> None:
-        """Post-procedure after executed processes.
->>>>>>> bb379851
 
         Returns:
             None
@@ -181,34 +136,6 @@
         ):
             self.optimizer.run_optimizer_multiple_times(self.available_pool_size)
 
-    def search_hyperparameters(self, num_ready, num_running, num_finished) -> None:
-        """Start hyper parameter optimization.
-
-        Returns:
-            None
-        """
-        sum_status = num_ready + num_running + num_finished
-        if sum_status >= self.trial_number and not self.all_parameters_generated:
-            self.all_parameters_generated = True
-            self.available_pool_size = 0
-            self.logger.info(f"trial_number: {self.trial_number}, ready: {num_ready}, running: {num_running}, finished: {num_finished}")
-            self.logger.info("All parameters are generated.")
-        elif (self.trial_number - sum_status) < self.max_resource:
-            self.available_pool_size = self.trial_number - sum_status
-        else:
-            self.available_pool_size = self.max_resource - num_running - num_ready
-
-        if self.available_pool_size == 0:
-            return
-
-<<<<<<< HEAD
-=======
-        if (
-            not self.all_parameters_processed(num_ready, num_running) and
-            not self.all_parameters_registered(num_ready, num_running, num_finished)
-        ):
-            self.optimizer.run_optimizer_multiple_times(self.available_pool_size)
-
     def run_in_main_loop(self) -> bool:
         """A main loop process. This process is repeated every main loop.
 
@@ -216,7 +143,6 @@
             bool: The process succeeds or not. The main loop exits if failed.
         """
 
->>>>>>> bb379851
         self.num_ready, self.num_running, self.num_finished = self.storage.get_num_running_ready_finished()
         self.search_hyperparameters(self.num_ready, self.num_running, self.num_finished)
         if self.num_finished >= self.config.optimize.trial_number:
@@ -228,22 +154,6 @@
             if ready not in [job.trial_id for job in self.jobs]:
                 self.start_job(ready)
 
-<<<<<<< HEAD
-        scheduled_candidates = []
-        for job in self.jobs:
-            if job.get_state_name() == "Scheduling":
-                scheduled_candidates.append(job)
-
-        if len(scheduled_candidates) > 0:
-            for job in scheduled_candidates:
-                if job.get_state_name() == "Scheduling":
-                    self._serialize(job.trial_id)
-                    job.schedule()
-                    self.logger.debug(f"trial id: {job.trial_id} has been scheduled.")
-                    scheduled_candidates.remove(job)
-
-=======
->>>>>>> bb379851
         for job in self.jobs:
             job.main()
             state_name = job.get_state_name()
@@ -255,18 +165,7 @@
             if job.trial_id in self.buff.d.keys():
                 self.buff.d[job.trial_id].Add(state_name)
                 if self.buff.d[job.trial_id].has_difference():
-<<<<<<< HEAD
-                    self.logger.info(f"name: {job.trial_id}, state: {job.get_state_name()}")
-
-        self.update_resource()
-
-        if self.all_done() is True:
-            return False
-
-        return True
-=======
                     self.logger.info(f"name: {job.trial_id}, state: {state_name}")
->>>>>>> bb379851
 
         if self.trial_number == self.job_completed_count:
             # All jobs are completed
