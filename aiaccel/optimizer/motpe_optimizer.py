from __future__ import annotations

from typing import Any

import optuna
from omegaconf.dictconfig import DictConfig

<<<<<<< HEAD
from aiaccel.optimizer.tpe_optimizer import TpeOptimizer, TPESamplerWrapper, create_distributions
=======
from aiaccel.optimizer.tpe_optimizer import (
    LazyRandomStateWrapper,
    RandomSamplerWrapper,
    TpeOptimizer,
    TPESamplerWrapper,
)
>>>>>>> 85ec8445


class MOTpeOptimizer(TpeOptimizer):
    """An optimizer class based on multi-objective optuna.samplers.TPESampler.

    Args:
        options (dict): A dictionary containing command line options.
    """

    def __init__(self, config: DictConfig) -> None:
        super().__init__(config)
        self.parameter_pool: dict[str, Any] = {}
        self.study_name = "multi-objective-tpe"
        self.study: Any = None
        self.distributions: Any = None
        self.trial_pool: dict[str, Any] = {}
        self.randseed = self.config.optimize.rand_seed
        self.distributions = create_distributions(self.params)
        self.create_study()

    def create_study(self) -> None:
        """Create the optuna.study object.

        Returns:
            None
        """

        sampler = TPESamplerWrapper()
        sampler._rng = LazyRandomStateWrapper(rng=self._rng)
        sampler._random_sampler = RandomSamplerWrapper(rng=self._rng)
        storage_path = str(f"sqlite:///{self.workspace.path}/optuna-{self.study_name}.db")
        storage = optuna.storages.RDBStorage(url=storage_path)
        load_if_exists = self.config.resume is not None

        self.study = optuna.create_study(
            sampler=sampler,
            storage=storage,
            study_name=self.study_name,
            load_if_exists=load_if_exists,
            directions=[item.value for item in self.config.optimize.goal],
        )<|MERGE_RESOLUTION|>--- conflicted
+++ resolved
@@ -5,16 +5,12 @@
 import optuna
 from omegaconf.dictconfig import DictConfig
 
-<<<<<<< HEAD
-from aiaccel.optimizer.tpe_optimizer import TpeOptimizer, TPESamplerWrapper, create_distributions
-=======
 from aiaccel.optimizer.tpe_optimizer import (
     LazyRandomStateWrapper,
     RandomSamplerWrapper,
     TpeOptimizer,
     TPESamplerWrapper,
 )
->>>>>>> 85ec8445
 
 
 class MOTpeOptimizer(TpeOptimizer):
