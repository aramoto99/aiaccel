from __future__ import annotations

import string
from typing import Any

import numpy as np

<<<<<<< HEAD
# constants for Nelder-Mead
# r: reflect
# e: expand
# ic: inside_contract
# oc: outside_contract
# s: shrink
coef: dict[str, float] = {"r": 1.0, "ic": -0.5, "oc": 0.5, "e": 2.0, "s": 0.5}

name_rng = np.random.RandomState()


class Vertex:
    def __init__(self, xs: np.ndarray[Any, Any], value: Any = None) -> None:
        self.xs: np.ndarray[Any, Any] = xs
        self.value: Any = value
        self.id: str = self.generate_random_name()

    def generate_random_name(self, length: int = 10) -> str:
        if length < 1:
            raise ValueError("Name length should be greater than 0.")
        rands = [name_rng.choice(list(string.ascii_letters + string.digits))[0] for _ in range(length)]
        return "".join(rands)

    @property
    def coordinates(self) -> np.ndarray[Any, Any]:
        return self.xs

    def set_value(self, value: Any) -> None:
        self.value = value

    def set_id(self, id: str) -> None:
        self.id = id

    def set_new_id(self) -> None:
        self.id = self.generate_random_name()

    def set_xs(self, xs: np.ndarray[Any, Any]) -> None:
        self.xs = xs

    def update(self, xs: np.ndarray[Any, Any], value: Any) -> None:
        self.xs = xs
        self.value = value

    def __add__(self, other: Vertex | Any) -> Vertex:  # Add +
        if isinstance(other, Vertex):
            new_vertex = Vertex(self.coordinates + other.coordinates)
            return new_vertex
        try:
            new_vertex = Vertex(self.coordinates + other)
            return new_vertex
        except TypeError:
            raise TypeError("Unsupported operand type for +")

    def __sub__(self, other: Vertex | Any) -> Vertex:  # Subtract -
        if isinstance(other, Vertex):
            new_vertex = Vertex(self.coordinates - other.coordinates)
            return new_vertex
        try:
            new_vertex = Vertex(self.xs - other)
            return new_vertex
        except TypeError:
            raise TypeError("Unsupported operand type for -")

    def __mul__(self, other: Any) -> Vertex:  # Multiply *
        new_vertex = Vertex(self.xs * other)
        new_vertex.set_id(self.id)
        return new_vertex

    def __eq__(self, other: Vertex | Any) -> bool:  # Equal ==
        if isinstance(other, Vertex):
            return self.value == other.value
        try:
            return self.value == other
        except TypeError:
            raise TypeError("Unsupported operand type for ==")

    def __ne__(self, other: Vertex | Any) -> bool:  # Not Equal !=
        if isinstance(other, Vertex):
            return self.value != other.value
        try:
            return self.value != other
        except TypeError:
            raise TypeError("Unsupported operand type for !=")

    def __lt__(self, other: Vertex | Any) -> bool:  # Less Than <
        if isinstance(other, Vertex):
            return self.value < other.value
        try:
            return self.value < other
        except TypeError:
            raise TypeError("Unsupported operand type for <")

=======
from aiaccel.optimizer.value import Value

# constants for Nelder-Mead
# r: reflect
# e: expand
# ic: inside_contract
# oc: outside_contract
# s: shrink
coef: dict[str, float] = {"r": 1.0, "ic": -0.5, "oc": 0.5, "e": 2.0, "s": 0.5}

name_rng = np.random.RandomState()


class Vertex:
    def __init__(self, xs: np.ndarray[Any, Any], value: Any = None) -> None:
        self.xs: np.ndarray[Any, Any] = xs
        self.value: Any = value
        self.id: str = self.generate_random_name()

    def generate_random_name(self, length: int = 10) -> str:
        if length < 1:
            raise ValueError("Name length should be greater than 0.")
        rands = [name_rng.choice(list(string.ascii_letters + string.digits))[0] for _ in range(length)]
        return "".join(rands)

    @property
    def coordinates(self) -> np.ndarray[Any, Any]:
        return self.xs

    def set_value(self, value: Any) -> None:
        self.value = value

    def set_id(self, vertex_id: str) -> None:
        self.id = vertex_id

    def set_new_id(self) -> None:
        self.id = self.generate_random_name()

    def set_xs(self, xs: np.ndarray[Any, Any]) -> None:
        self.xs = xs

    def update(self, xs: np.ndarray[Any, Any], value: Any) -> None:
        self.xs = xs
        self.value = value

    def __add__(self, other: Vertex | Any) -> Vertex:  # Add +
        if isinstance(other, Vertex):
            new_vertex = Vertex(self.coordinates + other.coordinates)
            return new_vertex
        try:
            new_vertex = Vertex(self.coordinates + other)
            return new_vertex
        except TypeError:
            raise TypeError("Unsupported operand type for +")

    def __sub__(self, other: Vertex | Any) -> Vertex:  # Subtract -
        if isinstance(other, Vertex):
            new_vertex = Vertex(self.coordinates - other.coordinates)
            return new_vertex
        try:
            new_vertex = Vertex(self.xs - other)
            return new_vertex
        except TypeError:
            raise TypeError("Unsupported operand type for -")

    def __mul__(self, other: Any) -> Vertex:  # Multiply *
        new_vertex = Vertex(self.xs * other)
        new_vertex.set_id(self.id)
        return new_vertex

    def __eq__(self, other: Vertex | Any) -> bool:  # Equal ==
        if isinstance(other, Vertex):
            return self.value == other.value
        try:
            return self.value == other
        except TypeError:
            raise TypeError("Unsupported operand type for ==")

    def __ne__(self, other: Vertex | Any) -> bool:  # Not Equal !=
        if isinstance(other, Vertex):
            return self.value != other.value
        try:
            return self.value != other
        except TypeError:
            raise TypeError("Unsupported operand type for !=")

    def __lt__(self, other: Vertex | Any) -> bool:  # Less Than <
        if isinstance(other, Vertex):
            return self.value < other.value
        try:
            return self.value < other
        except TypeError:
            raise TypeError("Unsupported operand type for <")

>>>>>>> 940ab40b
    def __le__(self, other: Vertex | Any) -> bool:  # Less Than or Equal <=
        if isinstance(other, Vertex):
            return self.value <= other.value
        try:
            return self.value <= other
        except TypeError:
            raise TypeError("Unsupported operand type for <=")

    def __gt__(self, other: Vertex | Any) -> bool:  # Greater Than >
        if isinstance(other, Vertex):
            return self.value > other.value
        try:
            return self.value > other
        except TypeError:
            raise TypeError("Unsupported operand type for >")

    def __ge__(self, other: Vertex | Any) -> bool:  # Greater Than or Equal >=
        if isinstance(other, Vertex):
            return self.value >= other.value
        try:
            return self.value >= other
        except TypeError:
            raise TypeError("Unsupported operand type for >=")


class Simplex:
    def __init__(self, simplex_coordinates: np.ndarray[Any, Any]) -> None:
        self.n_dim = simplex_coordinates.shape[1]
        self.vertices: list[Vertex] = []
        self.centroid: Vertex = Vertex(np.array([0.0] * self.n_dim))
        self.coef = coef
        for xs in simplex_coordinates:
            self.vertices.append(Vertex(xs))

    def get_simplex_coordinates(self) -> np.ndarray[Any, Any]:
        return np.array([v.xs for v in self.vertices])

    def set_value(self, vertex_id: str, value: Any) -> bool:
        for v in self.vertices:
            if v.id == vertex_id:
                v.set_value(value)
                return True
        return False

    def order_by(self) -> None:
        order = np.argsort([v.value for v in self.vertices])
        self.vertices = [self.vertices[i] for i in order]

    def calc_centroid(self) -> None:
        self.order_by()
        xs = self.get_simplex_coordinates()
        self.centroid = Vertex(xs[:-1].mean(axis=0))

    def reflect(self) -> Vertex:
        xr = self.centroid + ((self.centroid - self.vertices[-1]) * self.coef["r"])
        return xr

    def expand(self) -> Vertex:
        xe = self.centroid + ((self.centroid - self.vertices[-1]) * self.coef["e"])
        return xe

    def inside_contract(self) -> Vertex:
        xic = self.centroid + ((self.centroid - self.vertices[-1]) * self.coef["ic"])
        return xic

    def outside_contract(self) -> Vertex:
        xoc = self.centroid + ((self.centroid - self.vertices[-1]) * self.coef["oc"])
        return xoc

    def shrink(self) -> list[Vertex]:
        for i in range(1, len(self.vertices)):
            self.vertices[i] = self.vertices[0] + (self.vertices[i] - self.vertices[0]) * self.coef["s"]
        return self.vertices


<<<<<<< HEAD
class Value:
    def __init__(self, id: str, value: Any) -> None:
        self.id: str = id
        self.value: Any = value


=======
>>>>>>> 940ab40b
class Store:
    def __init__(self) -> None:
        self.r: Vertex | Any = None  # reflect
        self.e: Vertex | Any = None  # expand
        self.ic: Vertex | Any = None  # inside_contract
        self.oc: Vertex | Any = None  # outside_contract
        self.s: list[Vertex] | Any = None  # shrink


class NelderMead:
    def __init__(self, initial_parameters: np.ndarray[Any, Any]) -> None:
        self.simplex: Simplex = Simplex(initial_parameters)
        self.state = "initialize"
        self.store = Store()
        self.waits = {
            "initialize": self.simplex.n_dim + 1,
            "shrink": self.simplex.n_dim + 1,
            "expand": 1,
            "inside_contract": 1,
            "outside_contract": 1,
            "reflect": 1,
        }
        self.n_waits = self.waits[self.state]

    def get_n_waits(self) -> int:
        return self.n_waits

    def get_n_dim(self) -> int:
        return self.simplex.n_dim

    def get_state(self) -> str:
        return self.state

    def change_state(self, state: str) -> None:
        self.state = state

    def set_value(self, vertex_id: str, value: float | int) -> None:
        self.simplex.set_value(vertex_id, value)

    def initialize(self) -> list[Vertex]:
        self.n_waits = self.waits["initialize"]
        return self.simplex.vertices

    def after_initialize(self, yis: list[Value]) -> None:
        for y in yis:
            self.simplex.set_value(y.id, y.value)
        self.change_state("reflect")

    def reflect(self) -> Vertex:
        self.n_waits = self.waits["reflect"]
        self.simplex.calc_centroid()
        self.store.r = self.simplex.reflect()
        return self.store.r

    def after_reflect(self, yr: Value) -> None:
        self.store.r.set_value(yr.value)
        if self.simplex.vertices[0] <= self.store.r < self.simplex.vertices[-2]:
            self.simplex.vertices[-1].update(self.store.r.coordinates, self.store.r.value)
            self.change_state("reflect")
        elif self.store.r < self.simplex.vertices[0]:
            self.change_state("expand")
        elif self.simplex.vertices[-2] <= self.store.r < self.simplex.vertices[-1]:
            self.change_state("outside_contract")
        elif self.simplex.vertices[-1] <= self.store.r:
            self.change_state("inside_contract")
        else:
            self.change_state("reflect")

    def expand(self) -> Vertex:
        self.n_waits = self.waits["expand"]
        self.store.e = self.simplex.expand()
        return self.store.e

    def after_expand(self, ye: Value) -> None:
        self.store.e.set_value(ye.value)
        if self.store.e < self.store.r:
            self.simplex.vertices[-1].update(self.store.e.coordinates, self.store.e.value)
        else:
            self.simplex.vertices[-1].update(self.store.r.coordinates, self.store.r.value)
        self.change_state("reflect")

    def inside_contract(self) -> Vertex:
        self.n_waits = self.waits["inside_contract"]
        self.store.ic = self.simplex.inside_contract()
        return self.store.ic

    def after_inside_contract(self, yic: Value) -> None:
        self.store.ic.set_value(yic.value)
        if self.store.ic < self.simplex.vertices[-1]:
            self.simplex.vertices[-1].update(self.store.ic.coordinates, self.store.ic.value)
            self.change_state("reflect")
        else:
            self.change_state("shrink")

    def outside_contract(self) -> Vertex:
        self.n_waits = self.waits["outside_contract"]
        self.store.oc = self.simplex.outside_contract()
        return self.store.oc

    def after_outside_contract(self, yoc: Value) -> None:
        self.store.oc.set_value(yoc.value)
        if self.store.oc <= self.store.r:
            self.simplex.vertices[-1].update(self.store.oc.coordinates, self.store.oc.value)
            self.change_state("reflect")
        else:
            self.change_state("shrink")

    def shrink(self) -> list[Vertex]:
        self.n_waits = self.waits["shrink"]
        self.store.s = self.simplex.shrink()
        return self.store.s

    def aftter_shrink(self, yss: list[Value]) -> None:
        for ys in yss:
            if not self.simplex.set_value(ys.id, ys.value):
                raise BaseException("Error: vertex is not found.")
        self.change_state("reflect")

    def search(self) -> list[Vertex]:
        if self.state == "initialize":
            xs = self.initialize()
            # print(f"initialize: {[v.coordinates for v in xs]}")
            self.change_state("initialize_pending")
            return xs

        elif self.state == "initialize_pending":
            return []

        elif self.state == "reflect":
            x = self.reflect()
            self.change_state("reflect_pending")
            # print(f"reflect: {x.coordinates}")
            return [x]

        elif self.state == "reflect_pending":
            return []

        elif self.state == "expand":
            x = self.expand()
            self.change_state("expand_pending")
            # print(f"expand: {x.coordinates}")
            return [x]

        elif self.state == "expand_pending":
            return []

        elif self.state == "inside_contract":
            x = self.inside_contract()
            self.change_state("inside_contract_pending")
            # print(f"inside_contract: {x.coordinates}")
            return [x]

        elif self.state == "inside_contract_pending":
            return []

        elif self.state == "outside_contract":
            x = self.outside_contract()
            self.change_state("outside_contract_pending")
            # print(f"outside_contract: {x.coordinates}")
            return [x]

        elif self.state == "outside_contract_pending":
            return []

        elif self.state == "shrink":
            xs = self.shrink()
            self.change_state("shrink_pending")
            # print(f"shrink: {[v.coordinates for v in xs]}")
            return xs

        elif self.state == "shrink_pending":
            return []

        else:
            raise ValueError("Unknown state.")<|MERGE_RESOLUTION|>--- conflicted
+++ resolved
@@ -5,7 +5,8 @@
 
 import numpy as np
 
-<<<<<<< HEAD
+from aiaccel.optimizer.value import Value
+
 # constants for Nelder-Mead
 # r: reflect
 # e: expand
@@ -36,8 +37,8 @@
     def set_value(self, value: Any) -> None:
         self.value = value
 
-    def set_id(self, id: str) -> None:
-        self.id = id
+    def set_id(self, vertex_id: str) -> None:
+        self.id = vertex_id
 
     def set_new_id(self) -> None:
         self.id = self.generate_random_name()
@@ -98,102 +99,6 @@
         except TypeError:
             raise TypeError("Unsupported operand type for <")
 
-=======
-from aiaccel.optimizer.value import Value
-
-# constants for Nelder-Mead
-# r: reflect
-# e: expand
-# ic: inside_contract
-# oc: outside_contract
-# s: shrink
-coef: dict[str, float] = {"r": 1.0, "ic": -0.5, "oc": 0.5, "e": 2.0, "s": 0.5}
-
-name_rng = np.random.RandomState()
-
-
-class Vertex:
-    def __init__(self, xs: np.ndarray[Any, Any], value: Any = None) -> None:
-        self.xs: np.ndarray[Any, Any] = xs
-        self.value: Any = value
-        self.id: str = self.generate_random_name()
-
-    def generate_random_name(self, length: int = 10) -> str:
-        if length < 1:
-            raise ValueError("Name length should be greater than 0.")
-        rands = [name_rng.choice(list(string.ascii_letters + string.digits))[0] for _ in range(length)]
-        return "".join(rands)
-
-    @property
-    def coordinates(self) -> np.ndarray[Any, Any]:
-        return self.xs
-
-    def set_value(self, value: Any) -> None:
-        self.value = value
-
-    def set_id(self, vertex_id: str) -> None:
-        self.id = vertex_id
-
-    def set_new_id(self) -> None:
-        self.id = self.generate_random_name()
-
-    def set_xs(self, xs: np.ndarray[Any, Any]) -> None:
-        self.xs = xs
-
-    def update(self, xs: np.ndarray[Any, Any], value: Any) -> None:
-        self.xs = xs
-        self.value = value
-
-    def __add__(self, other: Vertex | Any) -> Vertex:  # Add +
-        if isinstance(other, Vertex):
-            new_vertex = Vertex(self.coordinates + other.coordinates)
-            return new_vertex
-        try:
-            new_vertex = Vertex(self.coordinates + other)
-            return new_vertex
-        except TypeError:
-            raise TypeError("Unsupported operand type for +")
-
-    def __sub__(self, other: Vertex | Any) -> Vertex:  # Subtract -
-        if isinstance(other, Vertex):
-            new_vertex = Vertex(self.coordinates - other.coordinates)
-            return new_vertex
-        try:
-            new_vertex = Vertex(self.xs - other)
-            return new_vertex
-        except TypeError:
-            raise TypeError("Unsupported operand type for -")
-
-    def __mul__(self, other: Any) -> Vertex:  # Multiply *
-        new_vertex = Vertex(self.xs * other)
-        new_vertex.set_id(self.id)
-        return new_vertex
-
-    def __eq__(self, other: Vertex | Any) -> bool:  # Equal ==
-        if isinstance(other, Vertex):
-            return self.value == other.value
-        try:
-            return self.value == other
-        except TypeError:
-            raise TypeError("Unsupported operand type for ==")
-
-    def __ne__(self, other: Vertex | Any) -> bool:  # Not Equal !=
-        if isinstance(other, Vertex):
-            return self.value != other.value
-        try:
-            return self.value != other
-        except TypeError:
-            raise TypeError("Unsupported operand type for !=")
-
-    def __lt__(self, other: Vertex | Any) -> bool:  # Less Than <
-        if isinstance(other, Vertex):
-            return self.value < other.value
-        try:
-            return self.value < other
-        except TypeError:
-            raise TypeError("Unsupported operand type for <")
-
->>>>>>> 940ab40b
     def __le__(self, other: Vertex | Any) -> bool:  # Less Than or Equal <=
         if isinstance(other, Vertex):
             return self.value <= other.value
@@ -269,15 +174,6 @@
         return self.vertices
 
 
-<<<<<<< HEAD
-class Value:
-    def __init__(self, id: str, value: Any) -> None:
-        self.id: str = id
-        self.value: Any = value
-
-
-=======
->>>>>>> 940ab40b
 class Store:
     def __init__(self) -> None:
         self.r: Vertex | Any = None  # reflect
