--- conflicted
+++ resolved
@@ -4,7 +4,6 @@
 from typing import Any
 
 import numpy as np
-<<<<<<< HEAD
 
 from aiaccel.optimizer.value import Value
 
@@ -296,352 +295,6 @@
     def search(self) -> list[Vertex]:
         if self.state == "initialize":
             xs = self.initialize()
-            # print(f"initialize: {[v.coordinates for v in xs]}")
-            self.change_state("initialize_pending")
-            return xs
-
-        elif self.state == "initialize_pending":
-            return []
-
-        elif self.state == "reflect":
-            x = self.reflect()
-            self.change_state("reflect_pending")
-            # print(f"reflect: {x.coordinates}")
-            return [x]
-
-        elif self.state == "reflect_pending":
-            return []
-
-        elif self.state == "expand":
-            x = self.expand()
-            self.change_state("expand_pending")
-            # print(f"expand: {x.coordinates}")
-            return [x]
-
-        elif self.state == "expand_pending":
-            return []
-
-        elif self.state == "inside_contract":
-            x = self.inside_contract()
-            self.change_state("inside_contract_pending")
-            # print(f"inside_contract: {x.coordinates}")
-            return [x]
-
-        elif self.state == "inside_contract_pending":
-            return []
-
-        elif self.state == "outside_contract":
-            x = self.outside_contract()
-            self.change_state("outside_contract_pending")
-            # print(f"outside_contract: {x.coordinates}")
-            return [x]
-
-        elif self.state == "outside_contract_pending":
-            return []
-
-        elif self.state == "shrink":
-            xs = self.shrink()
-            self.change_state("shrink_pending")
-            # print(f"shrink: {[v.coordinates for v in xs]}")
-            return xs
-
-        elif self.state == "shrink_pending":
-            return []
-
-        else:
-=======
-from numpy.random import RandomState
-
-from aiaccel.optimizer.value import Value
-
-# constants for Nelder-Mead
-# r: reflect
-# e: expand
-# ic: inside_contract
-# oc: outside_contract
-# s: shrink
-coef: dict[str, float] = {"r": 1.0, "ic": -0.5, "oc": 0.5, "e": 2.0, "s": 0.5}
-
-name_rng = RandomState(None)
-
-
-class Vertex:
-    def __init__(self, xs: np.ndarray[Any, Any], value: Any = None) -> None:
-        self.xs: np.ndarray[Any, Any] = xs
-        self.value: Any = value
-        self.id: str = self.generate_random_name()
-
-    def generate_random_name(self, length: int = 10) -> str:
-        if length < 1:
-            raise ValueError("Name length should be greater than 0.")
-        rands = [name_rng.choice(list(string.ascii_letters + string.digits))[0] for _ in range(length)]
-        return "".join(rands)
-
-    @property
-    def coordinates(self) -> np.ndarray[Any, Any]:
-        return self.xs
-
-    def set_value(self, value: Any) -> None:
-        self.value = value
-
-    def set_id(self, vertex_id: str) -> None:
-        self.id = vertex_id
-
-    def set_new_id(self) -> None:
-        self.id = self.generate_random_name()
-
-    def set_xs(self, xs: np.ndarray[Any, Any]) -> None:
-        self.xs = xs
-
-    def update(self, xs: np.ndarray[Any, Any], value: Any) -> None:
-        self.xs = xs
-        self.value = value
-
-    def __add__(self, other: Vertex | Any) -> Vertex:  # Add +
-        if isinstance(other, Vertex):
-            new_vertex = Vertex(self.coordinates + other.coordinates)
-            return new_vertex
-        try:
-            new_vertex = Vertex(self.coordinates + other)
-            return new_vertex
-        except TypeError:
-            raise TypeError("Unsupported operand type for +")
-
-    def __sub__(self, other: Vertex | Any) -> Vertex:  # Subtract -
-        if isinstance(other, Vertex):
-            new_vertex = Vertex(self.coordinates - other.coordinates)
-            return new_vertex
-        try:
-            new_vertex = Vertex(self.xs - other)
-            return new_vertex
-        except TypeError:
-            raise TypeError("Unsupported operand type for -")
-
-    def __mul__(self, other: Any) -> Vertex:  # Multiply *
-        new_vertex = Vertex(self.xs * other)
-        new_vertex.set_id(self.id)
-        return new_vertex
-
-    def __eq__(self, other: Vertex | Any) -> bool:  # Equal ==
-        if isinstance(other, Vertex):
-            return self.value == other.value
-        try:
-            return self.value == other
-        except TypeError:
-            raise TypeError("Unsupported operand type for ==")
-
-    def __ne__(self, other: Vertex | Any) -> bool:  # Not Equal !=
-        if isinstance(other, Vertex):
-            return self.value != other.value
-        try:
-            return self.value != other
-        except TypeError:
-            raise TypeError("Unsupported operand type for !=")
-
-    def __lt__(self, other: Vertex | Any) -> bool:  # Less Than <
-        if isinstance(other, Vertex):
-            return self.value < other.value
-        try:
-            return self.value < other
-        except TypeError:
-            raise TypeError("Unsupported operand type for <")
-
-    def __le__(self, other: Vertex | Any) -> bool:  # Less Than or Equal <=
-        if isinstance(other, Vertex):
-            return self.value <= other.value
-        try:
-            return self.value <= other
-        except TypeError:
-            raise TypeError("Unsupported operand type for <=")
-
-    def __gt__(self, other: Vertex | Any) -> bool:  # Greater Than >
-        if isinstance(other, Vertex):
-            return self.value > other.value
-        try:
-            return self.value > other
-        except TypeError:
-            raise TypeError("Unsupported operand type for >")
-
-    def __ge__(self, other: Vertex | Any) -> bool:  # Greater Than or Equal >=
-        if isinstance(other, Vertex):
-            return self.value >= other.value
-        try:
-            return self.value >= other
-        except TypeError:
-            raise TypeError("Unsupported operand type for >=")
-
-
-class Simplex:
-    def __init__(self, simplex_coordinates: np.ndarray[Any, Any]) -> None:
-        self.n_dim = simplex_coordinates.shape[1]
-        self.vertices: list[Vertex] = []
-        self.centroid: Vertex = Vertex(np.array([0.0] * self.n_dim))
-        self.coef = coef
-        for xs in simplex_coordinates:
-            self.vertices.append(Vertex(xs))
-
-    def get_simplex_coordinates(self) -> np.ndarray[Any, Any]:
-        return np.array([v.xs for v in self.vertices])
-
-    def set_value(self, vertex_id: str, value: Any) -> bool:
-        for v in self.vertices:
-            if v.id == vertex_id:
-                v.set_value(value)
-                return True
-        return False
-
-    def order_by(self) -> None:
-        order = np.argsort([v.value for v in self.vertices])
-        self.vertices = [self.vertices[i] for i in order]
-
-    def calc_centroid(self) -> None:
-        self.order_by()
-        xs = self.get_simplex_coordinates()
-        self.centroid = Vertex(xs[:-1].mean(axis=0))
-
-    def reflect(self) -> Vertex:
-        xr = self.centroid + ((self.centroid - self.vertices[-1]) * self.coef["r"])
-        return xr
-
-    def expand(self) -> Vertex:
-        xe = self.centroid + ((self.centroid - self.vertices[-1]) * self.coef["e"])
-        return xe
-
-    def inside_contract(self) -> Vertex:
-        xic = self.centroid + ((self.centroid - self.vertices[-1]) * self.coef["ic"])
-        return xic
-
-    def outside_contract(self) -> Vertex:
-        xoc = self.centroid + ((self.centroid - self.vertices[-1]) * self.coef["oc"])
-        return xoc
-
-    def shrink(self) -> list[Vertex]:
-        for i in range(1, len(self.vertices)):
-            self.vertices[i] = self.vertices[0] + (self.vertices[i] - self.vertices[0]) * self.coef["s"]
-        return self.vertices
-
-
-class Store:
-    def __init__(self) -> None:
-        self.r: Vertex | Any = None  # reflect
-        self.e: Vertex | Any = None  # expand
-        self.ic: Vertex | Any = None  # inside_contract
-        self.oc: Vertex | Any = None  # outside_contract
-        self.s: list[Vertex] | Any = None  # shrink
-
-
-class NelderMead:
-    def __init__(self, initial_parameters: np.ndarray[Any, Any]) -> None:
-        self.simplex: Simplex = Simplex(initial_parameters)
-        self.state = "initialize"
-        self.store = Store()
-        self.waits = {
-            "initialize": self.simplex.n_dim + 1,
-            "shrink": self.simplex.n_dim + 1,
-            "expand": 1,
-            "inside_contract": 1,
-            "outside_contract": 1,
-            "reflect": 1,
-        }
-        self.n_waits = self.waits[self.state]
-
-    def get_n_waits(self) -> int:
-        return self.n_waits
-
-    def get_n_dim(self) -> int:
-        return self.simplex.n_dim
-
-    def get_state(self) -> str:
-        return self.state
-
-    def change_state(self, state: str) -> None:
-        self.state = state
-
-    def set_value(self, vertex_id: str, value: float | int) -> None:
-        self.simplex.set_value(vertex_id, value)
-
-    def initialize(self) -> list[Vertex]:
-        self.n_waits = self.waits["initialize"]
-        return self.simplex.vertices
-
-    def after_initialize(self, yis: list[Value]) -> None:
-        for y in yis:
-            self.simplex.set_value(y.id, y.value)
-        self.change_state("reflect")
-
-    def reflect(self) -> Vertex:
-        self.n_waits = self.waits["reflect"]
-        self.simplex.calc_centroid()
-        self.store.r = self.simplex.reflect()
-        return self.store.r
-
-    def after_reflect(self, yr: Value) -> None:
-        self.store.r.set_value(yr.value)
-        if self.simplex.vertices[0] <= self.store.r < self.simplex.vertices[-2]:
-            self.simplex.vertices[-1].update(self.store.r.coordinates, self.store.r.value)
-            self.change_state("reflect")
-        elif self.store.r < self.simplex.vertices[0]:
-            self.change_state("expand")
-        elif self.simplex.vertices[-2] <= self.store.r < self.simplex.vertices[-1]:
-            self.change_state("outside_contract")
-        elif self.simplex.vertices[-1] <= self.store.r:
-            self.change_state("inside_contract")
-        else:
-            self.change_state("reflect")
-
-    def expand(self) -> Vertex:
-        self.n_waits = self.waits["expand"]
-        self.store.e = self.simplex.expand()
-        return self.store.e
-
-    def after_expand(self, ye: Value) -> None:
-        self.store.e.set_value(ye.value)
-        if self.store.e < self.store.r:
-            self.simplex.vertices[-1].update(self.store.e.coordinates, self.store.e.value)
-        else:
-            self.simplex.vertices[-1].update(self.store.r.coordinates, self.store.r.value)
-        self.change_state("reflect")
-
-    def inside_contract(self) -> Vertex:
-        self.n_waits = self.waits["inside_contract"]
-        self.store.ic = self.simplex.inside_contract()
-        return self.store.ic
-
-    def after_inside_contract(self, yic: Value) -> None:
-        self.store.ic.set_value(yic.value)
-        if self.store.ic < self.simplex.vertices[-1]:
-            self.simplex.vertices[-1].update(self.store.ic.coordinates, self.store.ic.value)
-            self.change_state("reflect")
-        else:
-            self.change_state("shrink")
-
-    def outside_contract(self) -> Vertex:
-        self.n_waits = self.waits["outside_contract"]
-        self.store.oc = self.simplex.outside_contract()
-        return self.store.oc
-
-    def after_outside_contract(self, yoc: Value) -> None:
-        self.store.oc.set_value(yoc.value)
-        if self.store.oc <= self.store.r:
-            self.simplex.vertices[-1].update(self.store.oc.coordinates, self.store.oc.value)
-            self.change_state("reflect")
-        else:
-            self.change_state("shrink")
-
-    def shrink(self) -> list[Vertex]:
-        self.n_waits = self.waits["shrink"]
-        self.store.s = self.simplex.shrink()
-        return self.store.s
-
-    def aftter_shrink(self, yss: list[Value]) -> None:
-        for ys in yss:
-            if not self.simplex.set_value(ys.id, ys.value):
-                raise BaseException("Error: vertex is not found.")
-        self.change_state("reflect")
-
-    def search(self) -> list[Vertex]:
-        if self.state == "initialize":
-            xs = self.initialize()
             self.change_state("initialize_pending")
             return xs
 
@@ -689,5 +342,4 @@
             return []
 
         else:
->>>>>>> a2d1d9e8
             raise ValueError("Unknown state.")