--- conflicted
+++ resolved
@@ -8,12 +8,8 @@
 from numpy.random import RandomState
 from omegaconf.listconfig import ListConfig
 
-<<<<<<< HEAD
-from aiaccel.parameter import HyperParameter
-=======
 from aiaccel.parameter import OrdinalParameter, Parameter
 from aiaccel.util import generate_random_name
->>>>>>> 2b3d3354
 
 STATES = [
     "WaitInitialize",
