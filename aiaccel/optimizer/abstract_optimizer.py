--- conflicted
+++ resolved
@@ -45,17 +45,7 @@
         self.trial_number = self.config.optimize.trial_number
         self.num_of_generated_parameter = 0
         self.params = HyperParameterConfiguration(self.config.optimize.parameters)
-<<<<<<< HEAD
         self.write_random_seed_to_debug_log()
-=======
-        self._initial_process()
-
-    def _initial_process(self):
-        storage = Storage(self.workspace.storage_file_path)
-        self.set_storage(storage)
-        self.write_random_seed_to_debug_log()
-        self.resume()
->>>>>>> 2b3d3354
 
     def register_new_parameters(self, params: list[dict[str, float | int | str]]) -> None:
         """Create hyper parameter files.
