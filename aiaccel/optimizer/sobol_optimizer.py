from __future__ import annotations

from omegaconf.dictconfig import DictConfig
from scipy.stats import qmc

from aiaccel.converted_parameter import ConvertedParameterConfiguration
from aiaccel.optimizer import AbstractOptimizer


class SobolOptimizer(AbstractOptimizer):
    """An optimizer class with sobol algorithm.

    Args:
        config (DictConfig): A DictConfig object which has contents of
            configuration file and command line options.

    Attributes:
<<<<<<< HEAD
=======
        num_generated_params (int): The number of generated hyper parameters.
>>>>>>> f1ba41ed
        sampler (Sobol): Engine for generating (scrambled) Sobol' sequences.

    Todo:
        Make it clear to resume this optimizer with Sobol sampler. Currentcode
        resume the sampler counts with a number of FINISHED PARAMETER FILES.
        Confirm whether the current code resumes for any timings of quits.
    """

    def __init__(self, config: DictConfig) -> None:
        super().__init__(config)
        self.sampler = qmc.Sobol(
            d=len(self.params.get_parameter_list()), scramble=self.config.optimize.sobol_scramble, seed=self._rng
        )
        self.params: ConvertedParameterConfiguration = ConvertedParameterConfiguration(self.params)

    def generate_parameter(self) -> list[dict[str, float | int | str]]:
        """Generate parameters.

        Returns:
            list[dict[str, float | int | str]]: A list of new parameters.
        """
        vec = self.sampler.random()[0]

<<<<<<< HEAD
        for i in range(0, n_params):
            min_value = l_params[i].lower
            max_value = l_params[i].upper
            value = (max_value - min_value) * vec[i] + min_value
            new_param = {"parameter_name": l_params[i].name, "type": l_params[i].type, "value": value}
            new_params.append(new_param)

        return new_params
=======
        self.num_generated_params += 1
        new_params = []
        for vec_i, param in zip(vec, self.params.get_parameter_list()):
            value = (param.upper - param.lower) * vec_i + param.lower
            new_params.append({"parameter_name": param.name, "type": param.type, "value": value})

        return self.params.to_original_repr(new_params)
>>>>>>> f1ba41ed

    def generate_initial_parameter(self) -> list[dict[str, float | int | str]]:
        """Generate initial parameters.

        Returns:
            list[dict[str, float | int | str]]: A list of new parameters.
        """

        for hyperparameter in self.params.get_parameter_list():
            if hyperparameter.initial is not None:
                self.logger.warning(
                    "Initial values cannot be specified for grid search. " "The set initial value has been invalidated."
                )
                break

        return self.generate_parameter()<|MERGE_RESOLUTION|>--- conflicted
+++ resolved
@@ -15,10 +15,6 @@
             configuration file and command line options.
 
     Attributes:
-<<<<<<< HEAD
-=======
-        num_generated_params (int): The number of generated hyper parameters.
->>>>>>> f1ba41ed
         sampler (Sobol): Engine for generating (scrambled) Sobol' sequences.
 
     Todo:
@@ -40,9 +36,12 @@
         Returns:
             list[dict[str, float | int | str]]: A list of new parameters.
         """
+        l_params = self.params.get_parameter_list()
+        n_params = len(l_params)
+
+        new_params = []
         vec = self.sampler.random()[0]
 
-<<<<<<< HEAD
         for i in range(0, n_params):
             min_value = l_params[i].lower
             max_value = l_params[i].upper
@@ -51,15 +50,6 @@
             new_params.append(new_param)
 
         return new_params
-=======
-        self.num_generated_params += 1
-        new_params = []
-        for vec_i, param in zip(vec, self.params.get_parameter_list()):
-            value = (param.upper - param.lower) * vec_i + param.lower
-            new_params.append({"parameter_name": param.name, "type": param.type, "value": value})
-
-        return self.params.to_original_repr(new_params)
->>>>>>> f1ba41ed
 
     def generate_initial_parameter(self) -> list[dict[str, float | int | str]]:
         """Generate initial parameters.
