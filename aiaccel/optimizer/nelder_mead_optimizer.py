--- conflicted
+++ resolved
@@ -9,13 +9,9 @@
 
 from aiaccel.config import is_multi_objective
 from aiaccel.converted_parameter import ConvertedParameterConfiguration
-<<<<<<< HEAD
+from aiaccel.optimizer import AbstractOptimizer, NelderMead
 from aiaccel.optimizer._nelder_mead import NelderMead
 from aiaccel.optimizer.abstract_optimizer import AbstractOptimizer
-from aiaccel.parameter import HyperParameter
-=======
-from aiaccel.optimizer import AbstractOptimizer, NelderMead
->>>>>>> 08262f72
 
 
 class NelderMeadOptimizer(AbstractOptimizer):
@@ -43,12 +39,6 @@
         self.n_dim = len(self.bdrys)
         self.n_vertices = self.n_dim + 1
         self.nelder_mead: Any = None
-<<<<<<< HEAD
-=======
-        self.parameter_pool: list[dict[str, Any]] = []
-        self.order: list[int] = []
-
->>>>>>> 08262f72
         if is_multi_objective(self.config):
             raise NotImplementedError("Nelder-Mead optimizer does not support multi-objective optimization.")
         self.single_or_multiple_trial_params = []
@@ -110,74 +100,8 @@
         self.nelder_mead = NelderMead(n_dim=self.n_dim, initial_parameters=initial_parameters)
         return self.generate_parameter()
 
-<<<<<<< HEAD
     def generate_parameter(self) -> list[dict[str, float | int | str]] | None:
         """Generate parameters.
-=======
-    def check_result(self) -> None:
-        pass
-
-    def get_ready_parameters(self) -> list[Any]:
-        """Get the list of ready parameters.
-
-        Returns:
-            list
-        """
-        return self.nelder_mead._executing
-
-    def get_nm_results(self) -> list[dict[str, str | int | list[Any] | bool]]:
-        """Get the list of Nelder-Mead result.
-
-        Returns:
-            list[dict[str, str | int | list | bool]]: Results per trial.
-        """
-        nm_results = []
-        for p in self.get_ready_parameters():
-            try:
-                index = int(p["vertex_id"])
-            except ValueError:
-                continue
-            except KeyError:
-                continue
-
-            result = self.get_any_trial_objective(index)
-
-            if result is not None:
-                nm_result = copy.copy(p)
-                nm_result["result"] = result
-                nm_results.append(nm_result)
-
-        return nm_results
-
-    def _add_result(self, nm_results: list[Any]) -> None:
-        """Add a result parameter.
-
-        Args:
-            nm_results (list):
-
-        Returns:
-            None
-        """
-        if len(nm_results) == 0 or len(self.order) == 0:
-            return
-
-        # Store results in order of HP file generation
-        order = self.order[0]
-        for nm_result in nm_results:
-            if order == nm_result["vertex_id"]:
-                self.nelder_mead.add_result_parameters(nm_result)
-                self.order.pop(0)
-                break
-
-    def update_ready_parameter_name(
-        self, pool_p: dict[str, Any], name: Any  # old_param_name  # new_param_name
-    ) -> None:
-        """Update hyperparameter's names.
-
-        Args:
-            pool_p (str): old parameter name
-            name (str): New parameter name
->>>>>>> 08262f72
 
         Returns:
             list[dict[str, float | int | str]] | None: A list of created
@@ -246,7 +170,6 @@
             self.nelder_mead.reset()
         return searched_params
 
-<<<<<<< HEAD
     def set_controid(self, xs, y):
         self.nelder_mead.set_centroid(xs, y)
 
@@ -256,50 +179,4 @@
                 pass
             else:
                 return True
-        return False
-=======
-        return trial_id
-
-    def _get_current_names(self) -> list[Any]:
-        """Get parameter trial_id.
-
-        Returns:
-            list: A list og parameter names in parameter_pool
-        """
-        # WARN: Always empty.
-        return [p["vertex_id"] for p in self.parameter_pool]
-
-    def generate_parameter(self) -> list[dict[str, float | int | str]] | None:
-        """Generate parameters.
-
-        Returns:
-            list[dict[str, float | int | str]] | None: A list of created
-            parameters.
-
-        Raises:
-            TypeError: Causes when an invalid parameter type is set.
-        """
-
-        self._add_result(self.get_nm_results())
-
-        searched_params = self.nelder_mead_main()
-
-        if searched_params is None:
-            return None
-
-        for p in searched_params:
-            if p["vertex_id"] not in self._get_all_trial_id() and p["vertex_id"] not in self._get_current_names():
-                self.parameter_pool.append(copy.copy(p))
-
-        if len(self.parameter_pool) == 0:
-            return None
-
-        pool_p = self.parameter_pool.pop(0)
-
-        new_params = self.params.to_original_repr(pool_p["parameters"])
-
-        self.update_ready_parameter_name(pool_p, self.trial_id.get())
-        self.order.append(self.trial_id.get())
-
-        return new_params
->>>>>>> 08262f72
+        return False