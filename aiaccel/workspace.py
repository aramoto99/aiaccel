--- conflicted
+++ resolved
@@ -2,12 +2,21 @@
 
 import shutil
 from pathlib import Path
-<<<<<<< HEAD
 
 import fasteners
 
-from aiaccel.common import (dict_error, dict_hp, dict_lock, dict_log, dict_mpi, dict_output,
-                            dict_rank_log,dict_runner, dict_storage, dict_tensorboard)
+from aiaccel.common import (
+    dict_error,
+    dict_hp,
+    dict_lock,
+    dict_log,
+    dict_mpi,
+    dict_output,
+    dict_rank_log,
+    dict_runner,
+    dict_storage,
+    dict_tensorboard,
+)
 from aiaccel.util import Suffix
 
 
@@ -52,32 +61,6 @@
                 if not d.is_dir() and d.exists():
                     d.unlink()
                 make_directory(d)
-=======
-from typing import Any
-
-from aiaccel.common import (
-    dict_alive,
-    dict_error,
-    dict_finished,
-    dict_hp,
-    dict_jobstate,
-    dict_lock,
-    dict_log,
-    dict_mpi,
-    dict_output,
-    dict_pid,
-    dict_rank_log,
-    dict_ready,
-    dict_result,
-    dict_runner,
-    dict_running,
-    dict_storage,
-    dict_tensorboard,
-    dict_timestamp,
-    extension_hp,
-)
-from aiaccel.util import Suffix, load_yaml, make_directories
->>>>>>> d83ab999
 
 
 class Workspace:
@@ -126,13 +109,7 @@
             self.log,
             self.mpi,
             self.output,
-<<<<<<< HEAD
             self.rank_log,
-=======
-            self.pid,
-            self.rank_log,
-            self.result,
->>>>>>> d83ab999
             self.runner,
             self.storage,
             self.tensorboard,
