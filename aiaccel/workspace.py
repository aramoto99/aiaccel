from __future__ import annotations

import shutil
from pathlib import Path

import fasteners

from aiaccel.common import (
    dict_error,
    dict_hp,
    dict_lock,
    dict_log,
    dict_mpi,
    dict_output,
<<<<<<< HEAD
=======
    dict_rank_log,
>>>>>>> 940ab40b
    dict_runner,
    dict_storage,
    dict_tensorboard,
)
from aiaccel.util import Suffix


def make_directory(d: Path, dict_lock: Path | None = None) -> None:
    """Make a directory.
    Args:
        d (Path): A path of making directory.
        dict_lock (Path | None, optional): A directory to store lock files.
            Defaluts to None.

    Returns:
        None
    """
    if dict_lock is None:
        if not d.exists():
            d.mkdir()
    else:
        lock_file = dict_lock / d.parent.name
        with fasteners.InterProcessLock(lock_file):
            if not d.exists():
                d.mkdir()


def make_directories(ds: list[Path], dict_lock: Path | None = None) -> None:
    """Make directories.
    Args:
        ds (list[Path]): A list of making directories.
        dict_lock (Path | None, optional): A directory to store lock files.
            Defaults to None.

    Returns:
        None
    """
    for d in ds:
        if dict_lock is None:
            if not d.is_dir() and d.exists():
                d.unlink()
            make_directory(d)
        else:
            lock_file = dict_lock / d.parent.name
            with fasteners.InterProcessLock(lock_file):
                if not d.is_dir() and d.exists():
                    d.unlink()
                make_directory(d)


class Workspace:
    """Provides interface to workspace.

    Args:
        base_path (str): Path to the workspace.

    Attributes:
        path (Path): Path to the workspace.
        alive (Path): Path to "alive", i.e. `path`/alive.
        error (Path): Path to "error", i.e. 'path`/error.
        hp (Path): Path to "hp", i.e. `path`/hp.
        jobstate (Path): Path to "jobstate", i.e. `path`/jobstate.
        lock (Path): Path to "lock", i.e. `path`/lock.
        log (Path): Path to "log", i.e. `path`/log.
        output (Path): Path to "abci_output", i.e. `path`/abci_output.
        pid (Path): Path to "pid", i.e. `path`/pid.
        runner (Path): Path to "runner", i.e. `path`/runner.
        storage (Path): Path to "storage", i.e. `path`/storage.
        timestamp (Path): Path to "timestamp", i.e. `path`/timestamp.
        consists (list[Path]): A list of pathes under the workspace.
        results (Path): Path to the results which is prepared in the execution
            directory, i.e. "./results".

    """

    def __init__(self, base_path: str):
        self.path = Path(base_path).resolve()

        self.error = self.path / dict_error
        self.hp = self.path / dict_hp
        self.lock = self.path / dict_lock
        self.log = self.path / dict_log
        self.mpi = self.path / dict_mpi
        self.rank_log = self.mpi / dict_rank_log
        self.output = self.path / dict_output
        self.runner = self.path / dict_runner
        self.storage = self.path / dict_storage
        self.tensorboard = self.path / dict_tensorboard

        self.consists = [
            self.error,
            self.hp,
            self.lock,
            self.log,
            self.mpi,
            self.output,
<<<<<<< HEAD
=======
            self.rank_log,
>>>>>>> 940ab40b
            self.runner,
            self.storage,
            self.tensorboard,
        ]
        self.results = Path("./results")
        self.retults_csv_file = self.path / "results.csv"
        self.final_result_file = self.path / "final_result.result"
        self.storage_file_path = self.storage / "storage.db"

    def create(self) -> bool:
        """Create a work directory.

        Returns:
            None

        Raises:
            NotADirectoryError: It raises if a workspace argument (self.path)
                is not a directory.
        """
        if self.exists():
            return False

        make_directories(ds=self.consists, dict_lock=(self.lock))
        return True

    def exists(self) -> bool:
        """Returns whether workspace exists or not.

        Returns:
            bool: True if the workspace exists.
        """
        return self.path.exists()

    def clean(self) -> None:
        """Delete a workspace.

        It is assumed to be the first one to be executed.
        """
        if not self.path.exists():
            return
        shutil.rmtree(self.path)
        return

    def check_consists(self) -> bool:
        """Check required directories exist or not.

        Returns:
            bool: All required directories exist or not.
        """
        for d in self.consists:
            if d.is_dir():
                continue
            else:
                return False
        return True

    def move_completed_data(self) -> Path | None:
        """Move workspace to under of results directory when finished.

        Raises:
            FileExistsError: Occurs if destination directory already exists
                when the method is called.

        Returns:
            Path | None: Path of destination.
        """

        dst = self.results / Suffix.date()
        if not self.results.exists():
            self.results.mkdir()

        if dst.exists():
            print(f"Destination directory already exists: {dst}")
            return None

        ignptn = shutil.ignore_patterns("*-journal")

        shutil.copytree(self.path, dst, ignore=ignptn)
        return dst

    def get_runner_file(self, trial_id: int) -> Path:
        return self.runner / f"run_{trial_id}.sh"

    def get_error_output_file(self, trial_id: int) -> Path:
        return self.error / f"{trial_id}.txt"<|MERGE_RESOLUTION|>--- conflicted
+++ resolved
@@ -12,10 +12,7 @@
     dict_log,
     dict_mpi,
     dict_output,
-<<<<<<< HEAD
-=======
     dict_rank_log,
->>>>>>> 940ab40b
     dict_runner,
     dict_storage,
     dict_tensorboard,
@@ -112,10 +109,7 @@
             self.log,
             self.mpi,
             self.output,
-<<<<<<< HEAD
-=======
             self.rank_log,
->>>>>>> 940ab40b
             self.runner,
             self.storage,
             self.tensorboard,
