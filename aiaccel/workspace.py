--- conflicted
+++ resolved
@@ -5,13 +5,8 @@
 
 import fasteners
 
-<<<<<<< HEAD
-from aiaccel.common import (dict_error, dict_hp, dict_lock, dict_log, dict_output, dict_runner, dict_storage,
-                            dict_tensorboard)
-=======
 from aiaccel.common import (dict_error, dict_hp, dict_lock, dict_log, dict_mpi, dict_output,
                             dict_rank_log,dict_runner, dict_storage, dict_tensorboard)
->>>>>>> 91688a2d
 from aiaccel.util import Suffix
 
 
@@ -104,10 +99,7 @@
             self.log,
             self.mpi,
             self.output,
-<<<<<<< HEAD
-=======
             self.rank_log,
->>>>>>> 91688a2d
             self.runner,
             self.storage,
             self.tensorboard,
