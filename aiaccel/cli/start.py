--- conflicted
+++ resolved
@@ -56,30 +56,6 @@
         return
 
     logger.info(f"config: {config.config_path}")
-<<<<<<< HEAD
-
-    # storage
-    storage = Storage(workspace.storage_file_path)
-    if config.resume is not None:
-        storage.rollback_to_ready(config.resume)
-        storage.delete_trial_data_after_this(config.resume)
-
-    # optimizer
-    Optimizer = create_optimizer(config.optimize.search_algorithm)
-    optimizer = Optimizer(config)
-    if config.resume is not None:
-        optimizer.resume()
-
-    # scheduler
-    Scheduler = create_scheduler(config.resource.type.value)
-    scheduler = Scheduler(config, optimizer)
-
-    # tensorboard
-    tensorboard = TensorBoard(config)
-
-    modules = [scheduler]
-
-=======
 
     # storage
     storage = Storage(workspace.storage_file_path)
@@ -100,7 +76,6 @@
 
     modules = [scheduler]
 
->>>>>>> bf404ac9
     time_s = time.time()
     max_trial_number = config.optimize.trial_number
     loop_start_time = datetime.now()
