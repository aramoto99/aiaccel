--- conflicted
+++ resolved
@@ -16,10 +16,6 @@
 from aiaccel.cli import CsvWriter
 from aiaccel.common import datetime_format, resource_type_mpi
 from aiaccel.config import load_config
-<<<<<<< HEAD
-=======
-from aiaccel.module import AbstractModule
->>>>>>> a2d1d9e8
 from aiaccel.optimizer import create_optimizer
 from aiaccel.scheduler import create_scheduler
 from aiaccel.storage import Storage
@@ -81,27 +77,16 @@
 
     logger.info(f"config: {config.config_path}")
 
-<<<<<<< HEAD
     # storage
     storage = Storage(workspace.storage_file_path)
     if config.resume is not None:
         storage.rollback_to_ready(config.resume)
         storage.delete_trial_data_after_this(config.resume)
-=======
-    optimizer = create_optimizer(config.optimize.search_algorithm)(config)
-    scheduler = create_scheduler(config.resource.type.value)(config)
-    tensorboard = TensorBoard(config)
-    modules: list[AbstractModule] = [optimizer, scheduler, tensorboard]
->>>>>>> a2d1d9e8
 
     # optimizer
     optimizer = create_optimizer(config.optimize.search_algorithm)(config)
-    # if config.resume is not None:
-    #     optimizer.resume()
-
     # scheduler
     scheduler = create_scheduler(config.resource.type.value)(config, optimizer)
-
     # tensorboard
     tensorboard = TensorBoard(config)
 
