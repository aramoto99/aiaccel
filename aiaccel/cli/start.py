from __future__ import annotations

import os
import shutil
import time
from argparse import ArgumentParser
from datetime import datetime
from logging import StreamHandler, getLogger
from pathlib import Path
from typing import Any

import yaml
from omegaconf.dictconfig import DictConfig

import aiaccel
from aiaccel.cli import CsvWriter
<<<<<<< HEAD
from aiaccel.common import datetime_format, dict_result, extension_hp, resource_type_mpi
from aiaccel.config import Config, load_config
=======
from aiaccel.common import datetime_format, resource_type_mpi
from aiaccel.config import load_config
>>>>>>> 940ab40b
from aiaccel.optimizer import create_optimizer
from aiaccel.scheduler import create_scheduler
from aiaccel.storage import Storage
from aiaccel.tensorboard import TensorBoard
from aiaccel.util.buffer import Buffer
from aiaccel.workspace import Workspace

logger = getLogger(__name__)
logger.setLevel(os.getenv("LOG_LEVEL", "INFO"))
logger.addHandler(StreamHandler())

mpi_enable = aiaccel.util.mpi.mpi_enable
if mpi_enable:
    from aiaccel.util.mpi import Mpi


def main() -> None:  # pragma: no cover
    """Parses command line options and executes optimization."""
    parser = ArgumentParser()
    parser.add_argument("--config", "-c", type=str, default="config.yaml")
    parser.add_argument("--resume", type=int, default=None)
    parser.add_argument("--clean", nargs="?", const=True, default=False)

    parser.add_argument("--from_mpi_bat", action="store_true", help="Only aiaccel is used when mpi bat.")
    parser.add_argument("--make_hostfile", action="store_true", help="Only aiaccel is used when mpi bat.")
    args = parser.parse_args()

<<<<<<< HEAD
    config: Config = load_config(args.config)
    if config is None:
        logger.error(f"Invalid workspace: {args.workspace} or config: {args.config}")
        return
=======
    config: DictConfig = load_config(args.config)
    if config.resource.type.value.lower() == resource_type_mpi:  # MPI
        if not mpi_enable:
            raise Exception("MPI is not enabled.")
        if args.make_hostfile:
            Mpi.make_hostfile(config, logger)
            return
        if not args.from_mpi_bat:
            Mpi.run_bat(config, logger)
            return
        logger.info("MPI is enabled.")
        if Mpi.gpu_max == 0:
            Mpi.gpu_max = config.resource.mpi_npernode
        Mpi.run_main()

>>>>>>> 940ab40b
    config.resume = args.resume
    config.clean = args.clean
    workspace = Workspace(config.generic.workspace)
    if config.resume is None:
        if config.clean is True:
            logger.info("Cleaning workspace")
            workspace.clean()
            logger.info(f"Workspace directory {str(workspace.path)} is cleaned.")
        else:
            if workspace.exists():
                logger.info("workspace exists.")
                return
    workspace.create()
    if workspace.check_consists() is False:
        logger.error("Creating workspace is Failed.")
        return

    logger.info(f"config: {config.config_path}")

    # storage
    storage = Storage(workspace.storage_file_path)
    if config.resume is not None:
        storage.rollback_to_ready(config.resume)
        storage.delete_trial_data_after_this(config.resume)

    # optimizer
    optimizer = create_optimizer(config.optimize.search_algorithm)(config)
    if config.resume is not None:
        optimizer.resume()

    # scheduler
    scheduler = create_scheduler(config.resource.type.value)(config, optimizer)

    # tensorboard
    tensorboard = TensorBoard(config)

    modules = [scheduler]

    time_s = time.time()
    max_trial_number = config.optimize.trial_number
    loop_start_time = datetime.now()
    end_estimated_time = "Unknown"
    buff = Buffer(["num_finished", "available_pool_size"])
    buff.d["num_finished"].set_max_len(2)
    buff.d["available_pool_size"].set_max_len(2)

    # main process
    for module in modules:
        module.pre_process()

    if config.resource.type.value.lower() == resource_type_mpi and mpi_enable:  # MPI
        Mpi.prepare(workspace.path)

    while True:
        try:
            for module in modules:
                if not module.run_in_main_loop():
                    break
                if not module.is_error_free():
                    break
            else:
                if int((time.time() - time_s)) % 10 == 0:
                    num_ready, num_running, num_finished = storage.get_num_running_ready_finished()
                    available_pool_size = scheduler.get_available_pool_size(num_ready, num_running, num_finished)
                    now = datetime.now()
                    looping_time = now - loop_start_time

                    if num_finished > 0:
                        one_loop_time = looping_time / num_finished
                        finishing_time = now + (max_trial_number - num_finished) * one_loop_time
                        end_estimated_time = finishing_time.strftime(datetime_format)

<<<<<<< HEAD
                    buff.d["num_finished"].Add(num_finished)
                    if buff.d["num_finished"].Len == 1 or buff.d["num_finished"].has_difference():
=======
                    buff.d["num_finished"].add(num_finished)
                    if buff.d["num_finished"].length == 1 or buff.d["num_finished"].has_difference():
>>>>>>> 940ab40b
                        scheduler.logger.info(
                            f"{num_finished}/{max_trial_number} finished, "
                            f"max trial number: {max_trial_number}, "
                            f"ready: {num_ready} ,"
                            f"running: {num_running}, "
                            f"end estimated time: {end_estimated_time}"
                        )
                        # TensorBoard
                        tensorboard.update()

<<<<<<< HEAD
                    buff.d["available_pool_size"].Add(available_pool_size)
                    if buff.d["available_pool_size"].Len == 1 or buff.d["available_pool_size"].has_difference():
                        scheduler.logger.info(f"pool_size: {available_pool_size}")
                else:
                    buff.d["num_finished"].Clear()
                    buff.d["available_pool_size"].Clear()
=======
                    buff.d["available_pool_size"].add(available_pool_size)
                    if buff.d["available_pool_size"].length == 1 or buff.d["available_pool_size"].has_difference():
                        scheduler.logger.info(f"pool_size: {available_pool_size}")
                else:
                    buff.d["num_finished"].clear()
                    buff.d["available_pool_size"].clear()
>>>>>>> 940ab40b
                time.sleep(config.generic.main_loop_sleep_seconds)
                continue
            break
        except Exception as e:
            logger.exception("Unexpected error occurred.")
            logger.exception(e)
            break

    for module in modules:
        module.post_process()

    scheduler.evaluate()

    csv_writer = CsvWriter(config)
    csv_writer.create()

    logger.info("moving...")
    dst = workspace.move_completed_data()
    if dst is None:
        logger.error("Moving data is failed.")
        return

    config_name = Path(args.config).name
    shutil.copy(Path(args.config), dst / config_name)

    if os.path.exists(workspace.final_result_file):
        with open(workspace.final_result_file, "r") as f:
            final_results: list[dict[str, Any]] = yaml.load(f, Loader=yaml.UnsafeLoader)

        for i, final_result in enumerate(final_results):
            best_id = final_result["trial_id"]
            best_value = final_result["result"][i]
            if best_id is not None and best_value is not None:
                logger.info(f"Best trial [{i}] : {best_id}")
<<<<<<< HEAD
                # logger.info(f"Best result [{i}] : {dst}/{dict_result}/{best_id}.{extension_hp}")
=======
>>>>>>> 940ab40b
                logger.info(f"\tvalue : {best_value}")
    logger.info(f"result file : {dst}/{'results.csv'}")
    logger.info(f"Total time [s] : {round(time.time() - time_s)}")
    logger.info("Done.")
    return


if __name__ == "__main__":  # pragma: no cover
    main()<|MERGE_RESOLUTION|>--- conflicted
+++ resolved
@@ -14,13 +14,8 @@
 
 import aiaccel
 from aiaccel.cli import CsvWriter
-<<<<<<< HEAD
-from aiaccel.common import datetime_format, dict_result, extension_hp, resource_type_mpi
-from aiaccel.config import Config, load_config
-=======
 from aiaccel.common import datetime_format, resource_type_mpi
 from aiaccel.config import load_config
->>>>>>> 940ab40b
 from aiaccel.optimizer import create_optimizer
 from aiaccel.scheduler import create_scheduler
 from aiaccel.storage import Storage
@@ -48,12 +43,6 @@
     parser.add_argument("--make_hostfile", action="store_true", help="Only aiaccel is used when mpi bat.")
     args = parser.parse_args()
 
-<<<<<<< HEAD
-    config: Config = load_config(args.config)
-    if config is None:
-        logger.error(f"Invalid workspace: {args.workspace} or config: {args.config}")
-        return
-=======
     config: DictConfig = load_config(args.config)
     if config.resource.type.value.lower() == resource_type_mpi:  # MPI
         if not mpi_enable:
@@ -69,7 +58,6 @@
             Mpi.gpu_max = config.resource.mpi_npernode
         Mpi.run_main()
 
->>>>>>> 940ab40b
     config.resume = args.resume
     config.clean = args.clean
     workspace = Workspace(config.generic.workspace)
@@ -142,13 +130,8 @@
                         finishing_time = now + (max_trial_number - num_finished) * one_loop_time
                         end_estimated_time = finishing_time.strftime(datetime_format)
 
-<<<<<<< HEAD
-                    buff.d["num_finished"].Add(num_finished)
-                    if buff.d["num_finished"].Len == 1 or buff.d["num_finished"].has_difference():
-=======
                     buff.d["num_finished"].add(num_finished)
                     if buff.d["num_finished"].length == 1 or buff.d["num_finished"].has_difference():
->>>>>>> 940ab40b
                         scheduler.logger.info(
                             f"{num_finished}/{max_trial_number} finished, "
                             f"max trial number: {max_trial_number}, "
@@ -159,21 +142,12 @@
                         # TensorBoard
                         tensorboard.update()
 
-<<<<<<< HEAD
-                    buff.d["available_pool_size"].Add(available_pool_size)
-                    if buff.d["available_pool_size"].Len == 1 or buff.d["available_pool_size"].has_difference():
-                        scheduler.logger.info(f"pool_size: {available_pool_size}")
-                else:
-                    buff.d["num_finished"].Clear()
-                    buff.d["available_pool_size"].Clear()
-=======
                     buff.d["available_pool_size"].add(available_pool_size)
                     if buff.d["available_pool_size"].length == 1 or buff.d["available_pool_size"].has_difference():
                         scheduler.logger.info(f"pool_size: {available_pool_size}")
                 else:
                     buff.d["num_finished"].clear()
                     buff.d["available_pool_size"].clear()
->>>>>>> 940ab40b
                 time.sleep(config.generic.main_loop_sleep_seconds)
                 continue
             break
@@ -208,10 +182,6 @@
             best_value = final_result["result"][i]
             if best_id is not None and best_value is not None:
                 logger.info(f"Best trial [{i}] : {best_id}")
-<<<<<<< HEAD
-                # logger.info(f"Best result [{i}] : {dst}/{dict_result}/{best_id}.{extension_hp}")
-=======
->>>>>>> 940ab40b
                 logger.info(f"\tvalue : {best_value}")
     logger.info(f"result file : {dst}/{'results.csv'}")
     logger.info(f"Total time [s] : {round(time.time() - time_s)}")
