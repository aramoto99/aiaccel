from __future__ import annotations

import os
import shutil
import time
from argparse import ArgumentParser
from datetime import datetime
from logging import StreamHandler, getLogger
from pathlib import Path
from typing import Any

import yaml

import aiaccel
from aiaccel.cli import CsvWriter
<<<<<<< HEAD
from aiaccel.common import datetime_format, dict_result, extension_hp
=======
from aiaccel.common import datetime_format, dict_result, extension_hp, resource_type_mpi
>>>>>>> 91688a2d
from aiaccel.config import Config, load_config
from aiaccel.optimizer import create_optimizer
from aiaccel.scheduler import create_scheduler
from aiaccel.storage import Storage
from aiaccel.tensorboard import TensorBoard
from aiaccel.util.buffer import Buffer
from aiaccel.workspace import Workspace

logger = getLogger(__name__)
logger.setLevel(os.getenv("LOG_LEVEL", "INFO"))
logger.addHandler(StreamHandler())

mpi_enable = aiaccel.util.mpi.mpi_enable
if mpi_enable:
    from aiaccel.util.mpi import Mpi


def main() -> None:  # pragma: no cover
    """Parses command line options and executes optimization."""
    parser = ArgumentParser()
    parser.add_argument("--config", "-c", type=str, default="config.yaml")
    parser.add_argument("--resume", type=int, default=None)
    parser.add_argument("--clean", nargs="?", const=True, default=False)

    parser.add_argument("--from_mpi_bat", action="store_true", help="Only aiaccel is used when mpi bat.")
    parser.add_argument("--make_hostfile", action="store_true", help="Only aiaccel is used when mpi bat.")
    args = parser.parse_args()

    config: Config = load_config(args.config)
    if config is None:
        logger.error(f"Invalid workspace: {args.workspace} or config: {args.config}")
        return
<<<<<<< HEAD
=======

    if config.resource.type.value.lower() == resource_type_mpi:  # MPI
        if not mpi_enable:
            raise Exception("MPI is not enabled.")
        if args.make_hostfile:
            Mpi.make_hostfile(config, logger)
            return
        if not args.from_mpi_bat:
            Mpi.run_bat(config, logger)
            return
        logger.info("MPI is enabled.")
        if Mpi.gpu_max == 0:
            Mpi.gpu_max = config.resource.mpi_npernode
        Mpi.run_main()

>>>>>>> 91688a2d
    config.resume = args.resume
    config.clean = args.clean
    workspace = Workspace(config.generic.workspace)
    if config.resume is None:
        if config.clean is True:
            logger.info("Cleaning workspace")
            workspace.clean()
            logger.info(f"Workspace directory {str(workspace.path)} is cleaned.")
        else:
            if workspace.exists():
                logger.info("workspace exists.")
                return
    workspace.create()
    if workspace.check_consists() is False:
        logger.error("Creating workspace is Failed.")
        return

    logger.info(f"config: {config.config_path}")

    # storage
    storage = Storage(workspace.storage_file_path)
    if config.resume is not None:
        storage.rollback_to_ready(config.resume)
        storage.delete_trial_data_after_this(config.resume)

    # optimizer
    optimizer = create_optimizer(config.optimize.search_algorithm)(config)
    if config.resume is not None:
        optimizer.resume()

    # scheduler
    scheduler = create_scheduler(config.resource.type.value)(config, optimizer)

    # tensorboard
    tensorboard = TensorBoard(config)

    modules = [scheduler]

    time_s = time.time()
    max_trial_number = config.optimize.trial_number
    loop_start_time = datetime.now()
    end_estimated_time = "Unknown"
    buff = Buffer(["num_finished", "available_pool_size"])
    buff.d["num_finished"].set_max_len(2)
    buff.d["available_pool_size"].set_max_len(2)

    # main process
    for module in modules:
        module.pre_process()

    if config.resource.type.value.lower() == resource_type_mpi and mpi_enable:  # MPI
        Mpi.prepare(workspace.path)

    while True:
        try:
            for module in modules:
                if not module.run_in_main_loop():
                    break
                if not module.is_error_free():
                    break
            else:
                if int((time.time() - time_s)) % 10 == 0:
                    num_ready, num_running, num_finished = storage.get_num_running_ready_finished()
                    available_pool_size = scheduler.get_available_pool_size(num_ready, num_running, num_finished)
                    now = datetime.now()
                    looping_time = now - loop_start_time

                    if num_finished > 0:
                        one_loop_time = looping_time / num_finished
                        finishing_time = now + (max_trial_number - num_finished) * one_loop_time
                        end_estimated_time = finishing_time.strftime(datetime_format)

                    buff.d["num_finished"].Add(num_finished)
                    if buff.d["num_finished"].Len == 1 or buff.d["num_finished"].has_difference():
                        scheduler.logger.info(
                            f"{num_finished}/{max_trial_number} finished, "
                            f"max trial number: {max_trial_number}, "
                            f"ready: {num_ready} ,"
                            f"running: {num_running}, "
                            f"end estimated time: {end_estimated_time}"
                        )
                        # TensorBoard
                        tensorboard.update()

                    buff.d["available_pool_size"].Add(available_pool_size)
                    if buff.d["available_pool_size"].Len == 1 or buff.d["available_pool_size"].has_difference():
                        scheduler.logger.info(f"pool_size: {available_pool_size}")
                else:
                    buff.d["num_finished"].Clear()
                    buff.d["available_pool_size"].Clear()
                time.sleep(config.generic.main_loop_sleep_seconds)
                continue
            break
        except Exception as e:
            logger.exception("Unexpected error occurred.")
            logger.exception(e)
            break

    for module in modules:
        module.post_process()

    scheduler.evaluate()

    csv_writer = CsvWriter(config)
    csv_writer.create()

    logger.info("moving...")
    dst = workspace.move_completed_data()
    if dst is None:
        logger.error("Moving data is failed.")
        return

    config_name = Path(args.config).name
    shutil.copy(Path(args.config), dst / config_name)

    if os.path.exists(workspace.final_result_file):
        with open(workspace.final_result_file, "r") as f:
            final_results: list[dict[str, Any]] = yaml.load(f, Loader=yaml.UnsafeLoader)

        for i, final_result in enumerate(final_results):
            best_id = final_result["trial_id"]
            best_value = final_result["result"][i]
            if best_id is not None and best_value is not None:
                logger.info(f"Best trial [{i}] : {best_id}")
                # logger.info(f"Best result [{i}] : {dst}/{dict_result}/{best_id}.{extension_hp}")
                logger.info(f"\tvalue : {best_value}")
    logger.info(f"result file : {dst}/{'results.csv'}")
    logger.info(f"Total time [s] : {round(time.time() - time_s)}")
    logger.info("Done.")
    return


if __name__ == "__main__":  # pragma: no cover
    main()<|MERGE_RESOLUTION|>--- conflicted
+++ resolved
@@ -13,11 +13,7 @@
 
 import aiaccel
 from aiaccel.cli import CsvWriter
-<<<<<<< HEAD
-from aiaccel.common import datetime_format, dict_result, extension_hp
-=======
 from aiaccel.common import datetime_format, dict_result, extension_hp, resource_type_mpi
->>>>>>> 91688a2d
 from aiaccel.config import Config, load_config
 from aiaccel.optimizer import create_optimizer
 from aiaccel.scheduler import create_scheduler
@@ -50,8 +46,6 @@
     if config is None:
         logger.error(f"Invalid workspace: {args.workspace} or config: {args.config}")
         return
-<<<<<<< HEAD
-=======
 
     if config.resource.type.value.lower() == resource_type_mpi:  # MPI
         if not mpi_enable:
@@ -67,7 +61,6 @@
             Mpi.gpu_max = config.resource.mpi_npernode
         Mpi.run_main()
 
->>>>>>> 91688a2d
     config.resume = args.resume
     config.clean = args.clean
     workspace = Workspace(config.generic.workspace)
