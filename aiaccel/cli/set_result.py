from __future__ import annotations

import copy
from argparse import ArgumentParser
from pathlib import Path

from aiaccel.storage.storage import Storage
from aiaccel.util.data_type import str_or_float_or_int


def write_results_to_database(
    storage_file_path: str | Path,
    trial_id: int,
    objective: float | None,
    start_time: str | None,
    end_time: str | None,
    error: str,
    returncode: int | None
) -> None:

    storage = Storage(storage_file_path)

    if objective is None:
        raise Exception("Could not get objective")
    storage.result.set_any_trial_objective(trial_id, objective)

    if start_time is not None:
        storage.timestamp.set_any_trial_start_time(trial_id, start_time)
    if end_time is not None:
        storage.timestamp.set_any_trial_end_time(trial_id, end_time)
    if returncode is not None:
        storage.returncode.set_any_trial_returncode(trial_id, returncode)
    if error != "":
        storage.error.set_any_trial_error(trial_id, error)
<<<<<<< HEAD
=======


def write_results_to_database(
    storage_file_path: str | Path,
    trial_id: int,
    objective: float | None,
    start_time: str | None,
    end_time: str | None,
    error: str,
    returncode: int | None
) -> None:

    storage = Storage(storage_file_path)

    if objective is None:
        raise Exception("Could not get objective")
    storage.result.set_any_trial_objective(trial_id, objective)

    if start_time is not None:
        storage.timestamp.set_any_trial_start_time(trial_id, start_time)
    if end_time is not None:
        storage.timestamp.set_any_trial_end_time(trial_id, end_time)
    if returncode is not None:
        storage.returncode.set_any_trial_returncode(trial_id, returncode)
    if error != "":
        storage.error.set_any_trial_error(trial_id, error)
>>>>>>> e532baab


def main() -> None:
    """Writes the result of a trial to a file.
    """

    parser = ArgumentParser()
    parser.add_argument('--storage_file_path', type=str, required=True)
    parser.add_argument('--trial_id', type=int, required=True)
    parser.add_argument('--start_time', type=str, default=None)
    parser.add_argument('--end_time', type=str, default=None)
    parser.add_argument('--objective', nargs='+', type=str_or_float_or_int, default=None)
    parser.add_argument('--error', type=str, default='')
    parser.add_argument('--returncode', type=int, default=None)

    args = parser.parse_known_args()[0]

    unknown_args_list = parser.parse_known_args()[1]
    for unknown_arg in unknown_args_list:
        if unknown_arg.startswith("--"):
            parts = unknown_arg.split("=")
            name = parts[0].replace("--", "")
            parser.add_argument(f"--{name}", type=str_or_float_or_int)
    args = parser.parse_known_args()[0]

    xs = vars(copy.deepcopy(args))
    delete_keys = [
        "storage_file_path",
        "trial_id",
        "config",
        "start_time",
        "end_time",
        "objective",
        "error",
        "returncode"
    ]

    for key in delete_keys:
        if key in xs.keys():
            del xs[key]

    contents = {
        'trial_id': args.trial_id,
        'result': args.objective,
        'parameters': xs,
        'start_time': args.start_time,
        'end_time': args.end_time,
        'returncode': args.returncode,
        'error': args.error
    }

    if args.error == '':
        del contents['error']

    # print(contents)

    # create_yaml(args.file, contents)
    write_results_to_database(
        storage_file_path=args.storage_file_path,
        trial_id=args.trial_id,
        objective=args.objective,
        start_time=args.start_time,
        end_time=args.end_time,
        error=args.error,
        returncode=args.returncode
    )


if __name__ == "__main__":  # pragma: no cover
    main()<|MERGE_RESOLUTION|>--- conflicted
+++ resolved
@@ -32,8 +32,6 @@
         storage.returncode.set_any_trial_returncode(trial_id, returncode)
     if error != "":
         storage.error.set_any_trial_error(trial_id, error)
-<<<<<<< HEAD
-=======
 
 
 def write_results_to_database(
@@ -60,7 +58,6 @@
         storage.returncode.set_any_trial_returncode(trial_id, returncode)
     if error != "":
         storage.error.set_any_trial_error(trial_id, error)
->>>>>>> e532baab
 
 
 def main() -> None:
