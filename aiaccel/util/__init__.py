--- conflicted
+++ resolved
@@ -30,10 +30,7 @@
     "IntParameter",
     "OrdinalParameter",
     "Parameter",
-<<<<<<< HEAD
-=======
     "get_now_str",
     "get_timestamp",
->>>>>>> 91688a2d
     "cast_y"
 ]