--- conflicted
+++ resolved
@@ -34,11 +34,7 @@
     "file_create",
     "file_delete",
     "file_read",
-<<<<<<< HEAD
-    "get_datetime_from_string",
-=======
     "generate_random_name",
->>>>>>> ffb81ca7
     "get_dict_files",
     "get_file_result",
     "get_file_result_hp",
