--- conflicted
+++ resolved
@@ -17,11 +17,7 @@
     IntParameter,
     OrdinalParameter,
 )
-<<<<<<< HEAD
-from aiaccel.util import get_time_now
-=======
 from aiaccel.util import cast_y
->>>>>>> ffb81ca7
 from aiaccel.util.data_type import str_or_float_or_int
 
 
