from __future__ import annotations

import logging
import sys
from argparse import ArgumentParser
from collections.abc import Callable
from pathlib import Path
from typing import Any

from aiaccel.config import load_config
<<<<<<< HEAD
from aiaccel.parameter import HyperParameterConfiguration
from aiaccel.util import get_time_now


def cast_y(y_value: Any, y_data_type: str | None) -> float | int | str:
    """Casts y to the appropriate data type.

    Args:
        y_value (Any): y value to be casted.
        y_data_type (str | None): Name of data type of objective value.

    Returns:
        float | int | str: Casted y value.

    Raises:
        TypeError: Occurs when given `y_data_type` is other than `float`,
                `int`, or `str`.
    """
    if y_data_type is None:
        y = y_value
    elif y_data_type.lower() == "float":
        y = float(y_value)
    elif y_data_type.lower() == "int":
        y = int(float(y_value))
    elif y_data_type.lower() == "str":
        y = str(y_value)
    else:
        TypeError(f"{y_data_type} cannot be specified")

    return y
=======
from aiaccel.parameter import (
    CategoricalParameter,
    FloatParameter,
    HyperParameterConfiguration,
    IntParameter,
    OrdinalParameter,
)
from aiaccel.util import cast_y, get_time_now
from aiaccel.util.data_type import str_or_float_or_int
>>>>>>> 2b3d3354


class CommandLineArgs:
    def __init__(self) -> None:
        self.parser = ArgumentParser()
        self.parser.add_argument("--trial_id", type=int, required=False)
        self.parser.add_argument("--config", type=str, required=False)
        self.args = self.parser.parse_known_args()[0]
        self.trial_id = None
        self.config_path = None
        self.config = None

        if self.args.trial_id is not None:
            self.trial_id = self.args.trial_id
        if self.args.config is not None:
            self.config_path = Path(self.args.config).resolve()
            self.config = load_config(self.config_path)
            self.parameters_config = HyperParameterConfiguration(self.config.optimize.parameters)

            for p in self.parameters_config.get_parameter_list():
                if isinstance(p, FloatParameter):
                    self.parser.add_argument(f"--{p.name}", type=float)
                elif isinstance(p, IntParameter):
                    self.parser.add_argument(f"--{p.name}", type=int)
                elif isinstance(p, CategoricalParameter):
                    self.parser.add_argument(f"--{p.name}", type=str_or_float_or_int)
                elif isinstance(p, OrdinalParameter):
                    self.parser.add_argument(f"--{p.name}", type=str_or_float_or_int)
                else:
                    raise ValueError(f"Unknown parameter type: {p.type}")
            self.args = self.parser.parse_known_args()[0]
        else:
            unknown_args_list = self.parser.parse_known_args()[1]
            for unknown_arg in unknown_args_list:
                if unknown_arg.startswith("--"):
                    name = unknown_arg.replace("--", "")
                    self.parser.add_argument(f"--{name}", type=str_or_float_or_int)
            self.args = self.parser.parse_known_args()[0]

    def get_xs_from_args(self) -> dict[str, Any]:
        xs = vars(self.args)
        delete_keys = ["trial_id", "config"]
        for key in delete_keys:
            if key in xs.keys():
                del xs[key]

        return xs


class Run:
    """An Interface between user program or python function object.

    Args:
        config_path (str | Path | None, optional): A path to configration file.
            Defaults to None.

    Attributes:
        args (dict): A dictionary object which contains command line arguments
            given by aiaccel.
        trial_id (int): Trial Id.
        config_path (Path): A Path object which points to the
            configuration file.
        config (Config): A Config object.
        workspace (Path): A Path object which points to the workspace.
        logger (Logger): A Logger object.

    Examples:
        *User program* ::

            from aiaccel.util import aiaccel

            run = aiaccel.Run()
            run.execute_and_report("execute user_program")

        Note that `execute user_program` is a command to execute a user
        program.
        See :doc:`../examples/wrapper_sample`.

        *Python function* ::

            from aiaccel.util import aiaccel

            def func(p: dict[str, Any]) -> float:
                # Write your operation to calculate objective value.

                return objective_y

            if __name__ == "__main__":
                run = aiaccel.Run()
                run.execute_and_report(func)
    """

    def __init__(self, config_path: str | Path | None = None) -> None:
        self.config_path = None
        self.config = None
        self.workspace = None

        self.args = CommandLineArgs()
        self.config_path = self.args.config_path or config_path
        self.config = self.args.config
        if self.config is not None:
            self.workspace = Path(self.config.generic.workspace).resolve()

    def execute(
        self,
        func: Callable[[dict[str, float | int | str]], float],
        xs: "dict[str, float | int | str]",
        y_data_type: "str | None",
    ) -> Any:
        """Executes the target function.

        Args:
            func (Callable[[dict[str, float | int | str]], float]):
                User-defined python function.
            trial_id (int): Trial ID.
            y_data_type (str | None): Name of data type of objective value.

        Returns:
            tuple[dict[str, float | int | str] | None, float | int | str | None, str]:
                A dictionary of parameters, a casted objective value, and error
                string.
        """
        if self.workspace is not None and self.args.trial_id is not None:
            set_logging_file_for_trial_id(self.workspace, self.args.trial_id)

        y = None
        err = ""

        start_time = get_time_now()

        try:
            y = cast_y(func(xs), y_data_type)
        except BaseException as e:
            err = str(e)
            y = None
        else:
            err = ""

        end_time = get_time_now()

        return xs, y, err, start_time, end_time

    def execute_and_report(
        self, func: Callable[[dict[str, float | int | str]], float], y_data_type: str | None = None
    ) -> None:
        """Executes the target function and report the results.

        Args:
            func (Callable[[dict[str, float | int | str]], float]):
                User-defined python function.
            y_data_type (str | None, optional): Name of data type of
                objective value. Defaults to None.

        Examples:
         ::

            from aiaccel.util import aiaccel

            def func(p: dict[str, Any]) -> float:
                # Write your operation to calculate objective value.

                return objective_y

            if __name__ == "__main__":
                run = aiaccel.Run()
                run.execute_and_report(func)
        """

        xs = self.args.get_xs_from_args()
        y: Any = None
        _, y, err, _, _ = self.execute(func, xs, y_data_type)

        self.report(y, err)

    def report(self, y: Any, err: str) -> None:
        """Save the results to a text file.

        Args:
            y (Any): Objective value.
            err (str): Error string.
        """

        sys.stdout.write(f"{y}\n")
        if err != "":
            sys.stderr.write(f"{err}\n")
            exit(1)


def set_logging_file_for_trial_id(workspace: Path, trial_id: int) -> None:
    log_dir = workspace / "log"
    log_path = log_dir / f"job_{trial_id}.log"
    if not log_dir.exists():
        log_dir.mkdir(parents=True)
    logging.basicConfig(filename=log_path, level=logging.DEBUG, force=True)<|MERGE_RESOLUTION|>--- conflicted
+++ resolved
@@ -8,9 +8,15 @@
 from typing import Any
 
 from aiaccel.config import load_config
-<<<<<<< HEAD
-from aiaccel.parameter import HyperParameterConfiguration
+from aiaccel.parameter import (
+    CategoricalParameter,
+    FloatParameter,
+    HyperParameterConfiguration,
+    IntParameter,
+    OrdinalParameter,
+)
 from aiaccel.util import get_time_now
+from aiaccel.util.data_type import str_or_float_or_int
 
 
 def cast_y(y_value: Any, y_data_type: str | None) -> float | int | str:
@@ -39,17 +45,6 @@
         TypeError(f"{y_data_type} cannot be specified")
 
     return y
-=======
-from aiaccel.parameter import (
-    CategoricalParameter,
-    FloatParameter,
-    HyperParameterConfiguration,
-    IntParameter,
-    OrdinalParameter,
-)
-from aiaccel.util import cast_y, get_time_now
-from aiaccel.util.data_type import str_or_float_or_int
->>>>>>> 2b3d3354
 
 
 class CommandLineArgs:
