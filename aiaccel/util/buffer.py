from __future__ import annotations

import copy
from typing import Any


class BufferData:
    def __init__(self, label: str) -> None:
        """
        Args:
            labal (str): A name of list.
        """
        self.label = label
        self.arr: list[Any] = []
        self._max_size = 65535

    def __call__(self, index: int) -> Any:
        return self.arr[index]

    def set_max_len(self, value: int) -> None:
        """Set any max size of this label length."""
        self._max_size = int(value)

    def add(self, value: Any) -> None:
        """Append any data."""
<<<<<<< HEAD
        if self.Len == self._max_size:
=======
        if self.length == self._max_size:
>>>>>>> 940ab40b
            self.arr.pop(0)
        self.arr.append(value)

    @property
    def pre(self) -> Any:
        """Refers to the previous value."""
        if self.length >= 2:
            return self.arr[-2]
        else:
            return None

    @property
    def now(self) -> Any:
        """Refers to the current value."""
        return self.arr[-1]

    def clear(self) -> None:
        """Initialize list."""
        self.arr = []

    def replace(self, arr: list[Any]) -> None:
        """Replace to any list data."""
        self.clear()
        self.arr = copy.deepcopy(arr)

    @property
    def length(self) -> int:
        """Get list length."""
        return len(self.arr)

    @property
    def data(self) -> list[Any]:
        """Get the list data itself."""
        return self.arr

    def value(self, index: int) -> None:
        """Get any data in list.

        Args:
            index (int): A index of list.
        """
        return self.arr[index]

    def delete(self, index: int) -> None:
        """Delete any data in list.

        Args:
            index (int): A index of list.
        """
        self.arr.pop(index)

    @property
    def is_empty(self) -> bool:
        """Itself is empty or not"""
        if self.arr == []:
            return True
        else:
            return False

    def duplicate(self, value: Any) -> int:
        """Get index if exists duplicate data in list else -1.

        Args:
            value (Any): Check to see if the same value already exists.

        Returns:
            int: index value or -1.
        """
        for i in range(len(self.arr)):
            if self.arr[i] == value:
                return i
        return -1

    def delta(self) -> Any:
        """Get numerical difference."""
        return self.now - self.pre

    def point_diff(self, idx_pre: int, idx_now: int) -> Any:
        """Get the difference between any two points.

        Args:
            idx_pre (int): Any index value.
            idx_now (int): Any index value.

        Returns:
            any: difference between any two points.
        """
        return self.arr[idx_now] - self.arr[idx_pre]

    def has_difference(self, digit: int | None = None) -> bool:
        """Check there is a difference or not.

        Args:
            digit (int | None, optional): If this value is set, the value is
                rounded to the specified digit. Defaults to None.
        """
        if len(self.arr) >= 2:
            if digit is None:
                return self.pre != self.now
            else:
                return round(self.pre, digit) != round(self.now, digit)
        else:
            return False


class Buffer:
    """Buffer

    Args:
        labels (tuple) : Label names.

    Attributes:
        labels (list): A list of buffer data names.
        num_buff (int): A length of labels.
        d (dict): A dictionary for accessing arbitrary buffer data

    Example:
     ::

        # create buffer
        buff = Buffer(["data1", "data2", "data3"])

        # add data
        buff.d["data1"].add(x)
        buff.d["data2"].add(x)
        buff.d["data3"].add(x)
        # or
        buff.add("data1", x)
        buff.add("data2", x)
        buff.add("data3", x)
    """

    def __init__(self, *labels: Any) -> None:
        self.labels = labels[0]
        self.num_buff = len(self.labels)
        self.d = {}
        for i in range(self.num_buff):
            self.d[self.labels[i]] = BufferData(self.labels[i])

    def add(self, label: str, value: Any) -> None:
        """add a data to any buffer.

        Args:
            label (str): A target buffer labele.
            value (any): additional.
        """
        self.d[label].add(value)

    def delete(self, label: str, index: int) -> None:
        """Delete a any data in any buffer.

        Args:
            label (str): A target label.
            index (int): A Index to be deleted in the target buffer.
        """
        self.d[label].delete(index)

    def clear(self, label: str) -> None:
        """Delete all buffer data of the target.

        Args:
            label (str): A target label.
        """
        self.d[label].clear()<|MERGE_RESOLUTION|>--- conflicted
+++ resolved
@@ -23,11 +23,7 @@
 
     def add(self, value: Any) -> None:
         """Append any data."""
-<<<<<<< HEAD
-        if self.Len == self._max_size:
-=======
         if self.length == self._max_size:
->>>>>>> 940ab40b
             self.arr.pop(0)
         self.arr.append(value)
 
