from sqlalchemy.ext.declarative import DeclarativeMeta
from sqlalchemy.orm import declarative_base
from sqlalchemy.schema import Column
from sqlalchemy.types import Integer, PickleType, String, Text

Base: DeclarativeMeta = declarative_base()


# models
class TrialTable(Base):
    __tablename__ = "Trial"
    trial_id = Column(Integer, primary_key=True, nullable=False)
    state = Column(Text, nullable=True)


class ErrorTable(Base):
    __tablename__ = "errors"
    trial_id = Column(Integer, primary_key=True, nullable=False)
    error = Column(Text, nullable=True)
    exitcode = Column(Integer, nullable=True)


class TimestampTable(Base):
    __tablename__ = "timestamp"
    trial_id = Column(Integer, primary_key=True, nullable=False)
    start_time = Column(String, nullable=True)
    end_time = Column(String, nullable=True)


class HpTable(Base):
    __tablename__ = "trial_params"
    param_id = Column(Integer, primary_key=True)
    trial_id = Column(Integer, nullable=False)
    param_name = Column(String(length=512), nullable=True)
    param_value = Column(PickleType, nullable=True)
    param_type = Column(String(length=512), nullable=True)


class ResultTable(Base):
    __tablename__ = "result"
    trial_id = Column(Integer, primary_key=True, nullable=False)
    data_type = Column(String(length=128), nullable=True)
    objective = Column(PickleType, nullable=True)


class ReturnCodeTable(Base):
    __tablename__ = "returncode"
    trial_id = Column(Integer, primary_key=True, nullable=False)
<<<<<<< HEAD
    return_code = Column(Integer, nullable=False)
=======
    returncode = Column(Integer, nullable=False)
>>>>>>> bb379851


class JobStateTable(Base):
    __tablename__ = "job_status"
    trial_id = Column(Integer, primary_key=True, nullable=False)
    state = Column(String(length=128), nullable=True)


class VariableTable(Base):
    __tablename__ = "variable"
    data_id = Column(Integer, primary_key=True)
    trial_id = Column(Integer, nullable=False)
    process_name = Column(String(length=128), nullable=False)
    label = Column(String(length=128), nullable=False)
    value = Column(PickleType, nullable=False)<|MERGE_RESOLUTION|>--- conflicted
+++ resolved
@@ -46,11 +46,7 @@
 class ReturnCodeTable(Base):
     __tablename__ = "returncode"
     trial_id = Column(Integer, primary_key=True, nullable=False)
-<<<<<<< HEAD
-    return_code = Column(Integer, nullable=False)
-=======
     returncode = Column(Integer, nullable=False)
->>>>>>> bb379851
 
 
 class JobStateTable(Base):
