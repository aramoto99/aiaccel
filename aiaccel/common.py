--- conflicted
+++ resolved
@@ -6,21 +6,6 @@
 
 """
 
-<<<<<<< HEAD
-=======
-alive_optimizer = "optimizer.yml"
-alive_scheduler = "scheduler.yml"
-
-class_optimizer = "Optimizer"
-class_scheduler = "Scheduler"
-
-dict_work = "work_aiaccel"
-dict_alive = "alive"
-dict_pid = "pid"
-dict_ready = "ready"
-dict_running = "running"
-dict_finished = "finished"
->>>>>>> a2d1d9e8
 dict_hp = "hp"
 dict_lock = "lock"
 dict_log = "log"
@@ -47,17 +32,6 @@
 goal_maximize = "maximize"
 goal_minimize = "minimize"
 
-<<<<<<< HEAD
-=======
-key_module_type = "module_type"
-key_path = "path"
-key_pid = "pid"
-key_project_name = "project_name"
-
-module_type_optimizer = "optimizer"
-module_type_scheduler = "scheduler"
-
->>>>>>> a2d1d9e8
 resource_type_local = "local"
 resource_type_abci = "abci"
 resource_type_memory = "python_local"
