--- conflicted
+++ resolved
@@ -35,9 +35,6 @@
 resource_type_local = "local"
 resource_type_abci = "abci"
 resource_type_memory = "python_local"
-<<<<<<< HEAD
-=======
 resource_type_mpi = "mpi"
->>>>>>> 91688a2d
 
 datetime_format = "%m/%d/%Y %H:%M:%S"