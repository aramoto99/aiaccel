--- conflicted
+++ resolved
@@ -12,26 +12,20 @@
 from omegaconf.listconfig import ListConfig
 
 from aiaccel.common import (
+    goal_maximize,
+    goal_minimize,
     resource_type_abci,
     resource_type_local,
     resource_type_memory,
     resource_type_mpi,
-    goal_maximize,
-    goal_minimize
 )
 
+
 class ResourceType(Enum):
-<<<<<<< HEAD
     abci: str = resource_type_abci
     local: str = resource_type_local
     python_local: str = resource_type_memory
     mpi: str = resource_type_mpi
-=======
-    abci: str = "abci"
-    local: str = "local"
-    python_local: str = "python_local"
-    mpi: str = "mpi"
->>>>>>> d83ab999
 
     @classmethod
     def _missing_(cls, value: Any) -> Any | None:
@@ -73,20 +67,9 @@
     type: ResourceType
     num_workers: int
     mpi_npernode: Optional[int]
-<<<<<<< HEAD
     mpi_bat_rt_type: Optional[str]
     mpi_bat_rt_num: Optional[int]
     mpi_bat_h_rt: Optional[str]
-=======
-    mpi_enviroment: Optional[str]
-    mpi_bat_rt_type: Optional[str]
-    mpi_bat_rt_num: Optional[int]
-    mpi_bat_h_rt: Optional[str]
-    mpi_bat_root_dir: Optional[str]
-    mpi_bat_venv_dir: Optional[str]
-    mpi_bat_aiaccel_dir: Optional[str]
-    mpi_bat_config_dir: Optional[str]
->>>>>>> d83ab999
     mpi_bat_file: Optional[str]
     mpi_hostfile: Optional[str]
     mpi_gpu_mode: Optional[bool]
