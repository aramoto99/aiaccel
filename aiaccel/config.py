from __future__ import annotations

from dataclasses import dataclass
from enum import Enum
from importlib.resources import read_text
from pathlib import Path
from typing import Any, List, Optional, Union

from omegaconf import OmegaConf
from omegaconf.base import Container
from omegaconf.dictconfig import DictConfig
from omegaconf.listconfig import ListConfig

<<<<<<< HEAD
from aiaccel.common import resource_type_abci, resource_type_local, resource_type_memory, goal_maximize, goal_minimize
=======
from aiaccel.common import (
    resource_type_abci,
    resource_type_local,
    resource_type_memory,
    resource_type_mpi,
    goal_maximize,
    goal_minimize
)
>>>>>>> 91688a2d

class ResourceType(Enum):
    abci: str = resource_type_abci
    local: str = resource_type_local
    python_local: str = resource_type_memory
<<<<<<< HEAD
=======
    mpi: str = resource_type_mpi
>>>>>>> 91688a2d

    @classmethod
    def _missing_(cls, value: Any) -> Any | None:
        value = value.lower()
        for member in cls:
            if member.value == value:
                return member
        return None


class OptimizerDirection(Enum):
    minimize: str = goal_minimize
    maximize: str = goal_maximize

    @classmethod
    def _missing_(cls, value: Any) -> Any | None:
        value = value.lower()
        for member in cls:
            if member.value == value:
                return member
        return None


@dataclass
class GenericConfig:
    workspace: str
    job_command: str
    python_file: str
    function: str
    enabled_variable_name_argumentation: bool
    main_loop_sleep_seconds: Union[float, int]
    logging_level: str


@dataclass
class ResourceConifig:
    type: ResourceType
    num_workers: int
    mpi_npernode: Optional[int]
    mpi_enviroment: Optional[str]
    mpi_bat_rt_type: Optional[str]
    mpi_bat_rt_num: Optional[int]
    mpi_bat_h_rt: Optional[str]
    mpi_bat_root_dir: Optional[str]
    mpi_bat_venv_dir: Optional[str]
    mpi_bat_aiaccel_dir: Optional[str]
    mpi_bat_config_dir: Optional[str]
    mpi_bat_file: Optional[str]
    mpi_hostfile: Optional[str]
    mpi_gpu_mode: Optional[bool]
    mpi_bat_make_file: Optional[bool]


@dataclass
class AbciConifig:
    group: str
    job_script_preamble_inline: str
    job_script_preamble: str
    job_execution_options: Optional[str]


@dataclass
class ParameterConfig:
    name: str
    type: str
    lower: Union[float, int]
    upper: Union[float, int]
    # initial: Optional[Union[None, float, int, str, List[Union[float, int]]]]  # Unions of containers are not supported
    initial: Optional[Any]
    choices: Optional[List[Union[float, int, str]]]
    sequence: Optional[List[Union[float, int]]]
    log: Optional[bool]
    base: Optional[int]
    step: Optional[Union[int, float]]
    num_numeric_choices: Optional[int]


@dataclass
class OptimizeConifig:
    search_algorithm: str
    goal: List[OptimizerDirection]
    trial_number: int
    rand_seed: int
    sobol_scramble: bool
    grid_accept_small_trial_number: bool
    grid_sampling_method: str
    parameters: List[ParameterConfig]


@dataclass
class JobConfig:
    job_timeout_seconds: float
    max_failure_retries: int
    trial_id_digits: int


@dataclass
class ConditionConfig:
    loop: int
    minimum: Union[float, int]
    maximum: Union[float, int]
    passed: Optional[bool]
    best: Optional[Union[float, int]]


@dataclass
class Config:
    generic: GenericConfig
    resource: ResourceConifig
    ABCI: AbciConifig
    optimize: OptimizeConifig
    job_setting: JobConfig
    clean: Optional[bool]
    resume: Optional[Union[None, int]]
    config_path: Optional[Union[None, Path, str]]


def set_structs_false(conf: Container) -> None:
    OmegaConf.set_struct(conf, False)
    if hasattr(conf, "__iter__"):
        for item in conf:
            if isinstance(conf.__dict__["_content"], dict):
                set_structs_false(conf.__dict__["_content"][item])


def load_config(config_path: Path | str) -> DictConfig:
    """
    Load any configuration files, return the DictConfig object.
    Args:
        config_path (str): A path to a configuration file.
    Returns:
        config: DictConfig object
    """
    path = Path(config_path).resolve()

    if not path.exists():
        raise ValueError("Config is not found.")

    base = OmegaConf.structured(Config)
    default = OmegaConf.create(read_text("aiaccel", "default_config.yaml"))
    customize = OmegaConf.load(path)
    customize.config_path = str(path)
    if not isinstance(customize.optimize.goal, ListConfig):
        customize.optimize.goal = ListConfig([customize.optimize.goal])

    config: Union[ListConfig, DictConfig] = OmegaConf.merge(base, default)
    set_structs_false(config)
    config = OmegaConf.merge(config, customize)
    if not isinstance(config, DictConfig):
        raise RuntimeError("The configuration is not a DictConfig object.")
    return config


def is_multi_objective(config: DictConfig) -> bool:
    """Is the multi-objective option set in the configuration.

    Args:
        config (Config): A configuration object.

    Returns:
        bool: Is the multi--objective option set in the configuration or not.
    """
    return isinstance(config.optimize.goal, ListConfig) and len(config.optimize.goal) > 1<|MERGE_RESOLUTION|>--- conflicted
+++ resolved
@@ -11,9 +11,6 @@
 from omegaconf.dictconfig import DictConfig
 from omegaconf.listconfig import ListConfig
 
-<<<<<<< HEAD
-from aiaccel.common import resource_type_abci, resource_type_local, resource_type_memory, goal_maximize, goal_minimize
-=======
 from aiaccel.common import (
     resource_type_abci,
     resource_type_local,
@@ -22,16 +19,12 @@
     goal_maximize,
     goal_minimize
 )
->>>>>>> 91688a2d
 
 class ResourceType(Enum):
     abci: str = resource_type_abci
     local: str = resource_type_local
     python_local: str = resource_type_memory
-<<<<<<< HEAD
-=======
     mpi: str = resource_type_mpi
->>>>>>> 91688a2d
 
     @classmethod
     def _missing_(cls, value: Any) -> Any | None:
@@ -57,6 +50,7 @@
 
 @dataclass
 class GenericConfig:
+    venv_dir: Optional[str]
     workspace: str
     job_command: str
     python_file: str
