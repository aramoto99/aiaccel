from __future__ import annotations

import logging
import sys
from argparse import ArgumentParser
from collections.abc import Callable
from datetime import datetime
from pathlib import Path
from typing import Any

from aiaccel.common import datetime_format
from aiaccel.experimental.mpi.config import load_config
<<<<<<< HEAD
from aiaccel.parameter import (
    CategoricalParameter,
    FloatParameter,
    HyperParameterConfiguration,
    IntParameter,
    OrdinalParameter,
)
from aiaccel.util import cast_y
from aiaccel.util.data_type import str_or_float_or_int
=======
from aiaccel.parameter import HyperParameterConfiguration
>>>>>>> e532baab


class CommandLineArgs:
    def __init__(self) -> None:
        self.parser = ArgumentParser()
        self.parser.add_argument("--trial_id", type=int, required=False)
        self.parser.add_argument("--config", type=str, required=False)
        self.args = self.parser.parse_known_args()[0]
        self.trial_id = None
        self.config_path = None
        self.config = None

        if self.args.trial_id is not None:
            self.trial_id = self.args.trial_id
        if self.args.config is not None:
            self.config_path = Path(self.args.config).resolve()
            self.config = load_config(self.config_path)
            self.parameters_config = HyperParameterConfiguration(self.config.optimize.parameters)

            for p in self.parameters_config.get_parameter_list():
                if isinstance(p, FloatParameter):
                    self.parser.add_argument(f"--{p.name}", type=float)
                elif isinstance(p, IntParameter):
                    self.parser.add_argument(f"--{p.name}", type=int)
                elif isinstance(p, CategoricalParameter):
                    self.parser.add_argument(f"--{p.name}", type=str_or_float_or_int)
                elif isinstance(p, OrdinalParameter):
                    self.parser.add_argument(f"--{p.name}", type=str_or_float_or_int)
                else:
                    raise ValueError(f"Unknown parameter type: {p.type}")
            self.args = self.parser.parse_known_args()[0]
        else:
            unknown_args_list = self.parser.parse_known_args()[1]
            for unknown_arg in unknown_args_list:
                if unknown_arg.startswith("--"):
                    name = unknown_arg.replace("--", "")
                    self.parser.add_argument(f"--{name}", type=str_or_float_or_int)
            self.args = self.parser.parse_known_args()[0]

    def get_xs_from_args(self) -> dict[str, Any]:
        xs = vars(self.args)
        delete_keys = ["trial_id", "config"]
        for key in delete_keys:
            if key in xs.keys():
                del xs[key]

        return xs


def cast_y(y_value: Any, y_data_type: str | None) -> float | int | str:
    """Casts y to the appropriate data type.

    Args:
        y_value (Any): y value to be casted.
        y_data_type (str | None): Name of data type of objective value.

    Returns:
        float | int | str: Casted y value.

    Raises:
        TypeError: Occurs when given `y_data_type` is other than `float`,
                `int`, or `str`.
    """
    if y_data_type is None:
        y = y_value
    elif y_data_type.lower() == "float":
        y = float(y_value)
    elif y_data_type.lower() == "int":
        y = int(float(y_value))
    elif y_data_type.lower() == "str":
        y = str(y_value)
    else:
        TypeError(f"{y_data_type} cannot be specified")

    return y


class Run:
    """An Interface between user program or python function object.

    Args:
        config_path (str | Path | None, optional): A path to configration file.
            Defaults to None.

    Attributes:
        args (dict): A dictionary object which contains command line arguments
            given by aiaccel.
        trial_id (int): Trial Id.
        config_path (Path): A Path object which points to the
            configuration file.
        config (Config): A Config object.
        workspace (Path): A Path object which points to the workspace.
        logger (Logger): A Logger object.

    Examples:
        *User program* ::

            from aiaccel.util import aiaccel

            run = aiaccel.Run()
            run.execute_and_report("execute user_program")

        Note that `execute user_program` is a command to execute a user
        program.
        See :doc:`../examples/wrapper_sample`.

        *Python function* ::

            from aiaccel.util import aiaccel

            def func(p: dict[str, Any]) -> float:
                # Write your operation to calculate objective value.

                return objective_y

            if __name__ == "__main__":
                run = aiaccel.Run()
                run.execute_and_report(func)
    """

    def __init__(self, config_path: str | Path | None = None) -> None:
        self.config_path = None
        self.config = None
        self.workspace = None

        self.args = CommandLineArgs()
        self.config_path = self.args.config_path or config_path
        self.config = self.args.config
        if self.config is not None:
            self.workspace = Path(self.config.generic.workspace).resolve()

    def execute(
        self,
        func: Callable[[dict[str, float | int | str]], float],
        xs: "dict[str, float | int | str]",
        y_data_type: "str | None",
    ) -> Any:
        """Executes the target function.

        Args:
            func (Callable[[dict[str, float | int | str]], float]):
                User-defined python function.
            trial_id (int): Trial ID.
            y_data_type (str | None): Name of data type of objective value.

        Returns:
            tuple[dict[str, float | int | str] | None, float | int | str | None, str]:
                A dictionary of parameters, a casted objective value, and error
                string.
        """
        if self.workspace is not None and self.args.trial_id is not None:
            set_logging_file_for_trial_id(self.workspace, self.args.trial_id)

        y = None
        err = ""

        start_time = datetime.now().strftime(datetime_format)

        try:
            y = cast_y(func(xs), y_data_type)
        except BaseException as e:
            err = str(e)
            y = None
        else:
            err = ""

        end_time = datetime.now().strftime(datetime_format)

        return xs, y, err, start_time, end_time

    def execute_and_report(
        self, func: Callable[[dict[str, float | int | str]], float], y_data_type: str | None = None
    ) -> None:
        """Executes the target function and report the results.

        Args:
            func (Callable[[dict[str, float | int | str]], float]):
                User-defined python function.
            y_data_type (str | None, optional): Name of data type of
                objective value. Defaults to None.

        Examples:
         ::

            from aiaccel.util import aiaccel

            def func(p: dict[str, Any]) -> float:
                # Write your operation to calculate objective value.

                return objective_y

            if __name__ == "__main__":
                run = aiaccel.Run()
                run.execute_and_report(func)
        """

        xs = self.args.get_xs_from_args()
        y: Any = None
        _, y, err, _, _ = self.execute(func, xs, y_data_type)

        self.report(y, err)

    def report(self, y: Any, err: str) -> None:
        """Save the results to a text file.

        Args:
            y (Any): Objective value.
            err (str): Error string.
        """

        sys.stdout.write(f"{y}\n")
        if err != "":
            sys.stderr.write(f"{err}\n")
            exit(1)


def set_logging_file_for_trial_id(workspace: Path, trial_id: int) -> None:
    log_dir = workspace / "log"
    log_path = log_dir / f"job_{trial_id}.log"
    if not log_dir.exists():
        log_dir.mkdir(parents=True)
    logging.basicConfig(filename=log_path, level=logging.DEBUG, force=True)<|MERGE_RESOLUTION|>--- conflicted
+++ resolved
@@ -10,19 +10,7 @@
 
 from aiaccel.common import datetime_format
 from aiaccel.experimental.mpi.config import load_config
-<<<<<<< HEAD
-from aiaccel.parameter import (
-    CategoricalParameter,
-    FloatParameter,
-    HyperParameterConfiguration,
-    IntParameter,
-    OrdinalParameter,
-)
-from aiaccel.util import cast_y
-from aiaccel.util.data_type import str_or_float_or_int
-=======
 from aiaccel.parameter import HyperParameterConfiguration
->>>>>>> e532baab
 
 
 class CommandLineArgs:
