from __future__ import annotations

import copy
from argparse import ArgumentParser
from pathlib import Path

from aiaccel.experimental.mpi.config import load_config
<<<<<<< HEAD
from aiaccel.parameter import (
    CategoricalParameter,
    FloatParameter,
    HyperParameterConfiguration,
    IntParameter,
    OrdinalParameter,
)
from aiaccel.util.data_type import str_or_float_or_int
from aiaccel.util.filesystem import create_yaml
=======
from aiaccel.parameter import HyperParameterConfiguration
from aiaccel.util.file import create_yaml
>>>>>>> e532baab


def main() -> None:
    """Writes the result of a trial to a file."""

    parser = ArgumentParser()
    parser.add_argument("--file", type=str, required=True)
    parser.add_argument("--trial_id", type=int, required=True)
    parser.add_argument("--config", type=str, required=True)
    parser.add_argument("--start_time", type=str, default="", required=True)
    parser.add_argument("--end_time", type=str, default="", required=True)
    parser.add_argument("--objective", nargs="+", type=str_or_float_or_int, default=None)
    parser.add_argument("--error", type=str, default="")
    parser.add_argument("--exitcode", type=int, default=None)

    args = parser.parse_known_args()[0]

    config_path = None
    config = None

    if args.config is not None:
        config_path = Path(args.config).resolve()
        config = load_config(config_path)

        parameters_config = HyperParameterConfiguration(config.optimize.parameters)

        for p in parameters_config.get_parameter_list():
            if isinstance(p, FloatParameter):
                parser.add_argument(f"--{p.name}", type=float)
            elif isinstance(p, IntParameter):
                parser.add_argument(f"--{p.name}", type=int)
            elif isinstance(p, CategoricalParameter):
                parser.add_argument(f"--{p.name}", type=str_or_float_or_int)
            elif isinstance(p, OrdinalParameter):
                parser.add_argument(f"--{p.name}", type=str_or_float_or_int)
            else:
                raise ValueError(f"Unknown parameter type: {p.type}")
        args = parser.parse_known_args()[0]
    else:
        unknown_args_list = parser.parse_known_args()[1]
        for unknown_arg in unknown_args_list:
            if unknown_arg.startswith("--"):
                name = unknown_arg.replace("--", "")
                parser.add_argument(f"--{name}", type=str_or_float_or_int)
        args = parser.parse_known_args()[0]

    xs = vars(copy.deepcopy(args))
    delete_keys = ["file", "trial_id", "config", "start_time", "end_time", "objective", "error", "exitcode"]

    for key in delete_keys:
        if key in xs.keys():
            del xs[key]

    contents = {
        "trial_id": args.trial_id,
        "result": args.objective,
        "paramerters": xs,
        "start_time": args.start_time,
        "end_time": args.end_time,
        "exitcode": args.exitcode,
        "error": args.error,
    }

    if args.error == "":
        del contents["error"]

    print(contents)

    create_yaml(args.file, contents)


if __name__ == "__main__":  # pragma: no cover
    main()<|MERGE_RESOLUTION|>--- conflicted
+++ resolved
@@ -5,20 +5,8 @@
 from pathlib import Path
 
 from aiaccel.experimental.mpi.config import load_config
-<<<<<<< HEAD
-from aiaccel.parameter import (
-    CategoricalParameter,
-    FloatParameter,
-    HyperParameterConfiguration,
-    IntParameter,
-    OrdinalParameter,
-)
-from aiaccel.util.data_type import str_or_float_or_int
-from aiaccel.util.filesystem import create_yaml
-=======
 from aiaccel.parameter import HyperParameterConfiguration
 from aiaccel.util.file import create_yaml
->>>>>>> e532baab
 
 
 def main() -> None:
