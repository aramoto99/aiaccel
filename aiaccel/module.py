--- conflicted
+++ resolved
@@ -34,14 +34,10 @@
             labels=["native_random_state", "numpy_random_state", "state"]
         )
 
-<<<<<<< HEAD
-    def set_storage(self, storage: Storage):
-=======
     def set_config(self, config: DictConfig) -> None:
         self.config = config
 
     def set_storage(self, storage: Storage) -> None:
->>>>>>> e532baab
         self.storage = storage
         self.storage.variable.register(
             process_name=self.module_name,
@@ -198,89 +194,10 @@
         """Load previous optimization data when in resume mode.
 
         This method should be implemented by subclasses to define how to load previously saved optimization data.
-<<<<<<< HEAD
-
-        Raises:
-            NotImplementedError: If the subclass does not implement this method.
-        """
-        raise NotImplementedError
-
-    def __getstate__(self) -> dict[str, Any]:
-        """Prepare the object for serialization.
-
-        Certain attributes may need to be removed or modified before serialization.
-
-        Returns:
-            dict[str, Any]: A dictionary that can be serialized.
-        """
-        obj = self.__dict__.copy()
-        del obj["storage"]
-        del obj["config"]
-        return obj
-
-
-class AbstractModule(AiaccelCore):
-
-    def pre_process(self) -> None:
-        """Perform setup or initialization tasks before the main loop starts.
-
-        This method should be implemented by subclasses to perform any necessary setup operations.
-
-        Raises:
-            NotImplementedError: If the subclass does not implement this method.
-        """
-        raise NotImplementedError
-
-    def run_in_main_loop(self) -> bool:
-        """Perform tasks that should be executed in every cycle of the main loop.
-
-        This method should be implemented by subclasses to define the operations executed in each cycle.
-
-        Returns:
-            bool: True if the main process has been completed, False otherwise.
-
-        Raises:
-            NotImplementedError: If the subclass does not implement this method.
-        """
-        raise NotImplementedError
-
-    def post_process(self) -> None:
-        """Perform cleanup tasks after the main loop ends.
-
-        This method should be implemented by subclasses to perform any necessary cleanup operations.
-
-        Raises:
-            NotImplementedError: If the subclass does not implement this method.
-        """
-        raise NotImplementedError
-
-    def is_error_free(self) -> bool:
-        """Check if there has been an error.
-
-        This method should be implemented by subclasses to define how to check for errors. 
-
-        Returns:
-            bool: True if there has been no error, False otherwise.
-
-        Raises:
-            NotImplementedError: If the subclass does not implement this method.
-        """
-        return True
-
-    def resume(self) -> None:
-        """Load previous optimization data when in resume mode.
-
-        This method should be implemented by subclasses to define how to load previously saved optimization data.
-
-        Raises:
-            NotImplementedError: If the subclass does not implement this method.
-        """
-=======
-
-        Raises:
-            NotImplementedError: If the subclass does not implement this method.
-        """
->>>>>>> e532baab
+
+        Raises:
+            NotImplementedError: If the subclass does not implement this method.
+        """
         raise NotImplementedError
 
     def __getstate__(self) -> dict[str, Any]:
