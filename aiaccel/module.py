--- conflicted
+++ resolved
@@ -132,63 +132,6 @@
         del obj["storage"]
         del obj["config"]
         return obj
-<<<<<<< HEAD
-
-
-class AbstractModule(AiaccelCore):
-
-    def pre_process(self) -> None:
-        """Pre-procedure before executing processes.
-
-        Returns:
-            None
-        """
-        raise NotImplementedError
-
-    def post_process(self) -> None:
-        """Post-procedure after executed processes.
-
-        Returns:
-            None
-
-        Raises:
-            NotImplementedError: Causes when he inherited class does not
-                implement.
-        """
-        raise NotImplementedError
-
-    def inner_loop_main_process(self) -> bool:
-        """A main loop process. This process is repeated every main loop.
-
-        Returns:
-            None
-
-        Raises:
-            NotImplementedError: Causes when the inherited class does not
-                implement.
-        """
-        raise NotImplementedError
-
-    def check_error(self) -> bool:
-        """Check to confirm if an error has occurred.
-
-        Args:
-            None
-
-        Returns:
-            bool: True if no error, False if with error.
-
-        Raises:
-            NotImplementedError: Causes when the inherited class does not
-                implement.
-        """
-        return True
-
-    def resume(self) -> None:
-        """When in resume mode, load the previous
-                optimization data in advance.
-=======
->>>>>>> bb379851
 
 
 class AbstractModule(AiaccelCore):
@@ -209,15 +152,6 @@
         This method should be implemented by subclasses to define the operations executed in each cycle.
 
         Returns:
-<<<<<<< HEAD
-            None
-
-        Raises:
-            NotImplementedError: Causes when the inherited class does not
-                implement.
-        """
-        raise NotImplementedError
-=======
             bool: True if the main process has been completed, False otherwise.
 
         Raises:
@@ -247,7 +181,6 @@
             NotImplementedError: If the subclass does not implement this method.
         """
         return True
->>>>>>> bb379851
 
     def resume(self) -> None:
         """Load previous optimization data when in resume mode.
