from __future__ import annotations

from collections.abc import Iterable
from logging import getLogger
from typing import Any

import numpy as np
from numpy.random import RandomState

from aiaccel.parameter import (
    AbstractParameter,
    CategoricalParameter,
    FloatParameter,
    HyperParameterConfiguration,
    IntParameter,
    OrdinalParameter,
    Parameter,
)


class ConvertedParameter(AbstractParameter):
    def __init__(self, param: Parameter) -> None:
        self.name = param.name
        self.type = param.type
        self.original_initial = param.initial
        self.initial = param.initial


class ConvertedNumericalParameter(ConvertedParameter):
    def __init__(self, param: Parameter, convert_log: bool = True):
        super().__init__(param)
        self.convert_log = convert_log and param.log
        self.original_lower = param.lower
        self.original_upper = param.upper


class ConvertedFloatParameter(ConvertedNumericalParameter):
    def __init__(self, param: Parameter, convert_log: bool = True):
        super().__init__(param, convert_log)
        self.lower = _convert_float(self, param.lower)
        self.upper = _convert_float(self, param.upper)
        if isinstance(param.initial, Iterable):  # For Nelder-Mead
            self.initial = [_convert_float(self, value) for value in param.initial]
        else:  # For others
            self.initial = _convert_float(self, param.initial) if param.initial is not None else None

    def sample(self, rng: RandomState, initial: bool = False) -> dict[str, str | float]:
        if initial and self.initial is not None:
            value = self.initial
        else:
            value = rng.uniform(self.lower, self.upper)
        return {"name": self.name, "type": self.type, "value": value}


class ConvertedIntParameter(ConvertedNumericalParameter):
    def __init__(self, param: Parameter, convert_log: bool = True, convert_int: bool = True) -> None:
        super().__init__(param, convert_log)
        self.convert_int = convert_int
        self.lower = _convert_int(self, param.lower)
        self.upper = _convert_int(self, param.upper)
        if isinstance(param.initial, Iterable):  # For Nelder-Mead
            self.initial = [_convert_int(self, value) for value in param.initial]
        else:  # For others
            self.initial = _convert_int(self, param.initial) if param.initial is not None else None

    def sample(self, rng: RandomState, initial: bool = False) -> dict[str, str | float]:
        if initial and self.initial is not None:
            value = self.initial
        elif self.convert_int:
            value = rng.uniform(self.lower, self.upper)
        else:
            assert self.convert_int is False
            value = rng.randint(self.lower, self.upper)
        return {"name": self.name, "type": self.type, "value": value}


class ConvertedCategoricalParameter(ConvertedParameter):
    def __init__(self, param: Parameter, convert_choices: bool = True) -> None:
        super().__init__(param)
        self.choices = param.choices
        self.convert_choices = convert_choices

    def sample(self, rng: RandomState, initial: bool = False) -> dict[str, Any]:
        if initial and self.initial is not None:
            value = self.initial
        else:
            value = rng.choice(self.choices)
        return {"name": self.name, "type": self.type, "value": value}


class ConvertedOrdinalParameter(ConvertedParameter):
    def __init__(self, param: Parameter, convert_sequence: bool = True) -> None:
        super().__init__(param)
        self.sequence = param.sequence
        self.convert_sequence = convert_sequence

    def sample(self, rng: RandomState, initial: bool = False) -> dict[str, Any]:
        if initial and self.initial is not None:
            value = self.initial
        else:
            value = rng.choice(self.sequence)
        return {"name": self.name, "type": self.type, "value": value}


class WeightOfChoice(ConvertedParameter):
    def __init__(self, param: Parameter, choice_index: int) -> None:
        super().__init__(param)
        self.choice_index = choice_index
        self.original_name = self.name
        self.name = _make_weight_name(self.original_name, choice_index)
        self.choices = list(param.choices if param.type.lower() == "categorical" else param.sequence)
        self.lower = 0.0
        self.upper = 1.0
        if isinstance(param.initial, Iterable) and not isinstance(param.initial, str):  # For Nelder-Mead
            self.initial = [float(list(self.choices).index(value) == self.choice_index) for value in param.initial]
        else:  # For others
            self.initial = (
                float(list(self.choices).index(self.original_initial) == self.choice_index)
                if self.original_initial is not None
                else None
            )

    def sample(self, rng: RandomState, initial: bool = False) -> dict[str, str | float]:
        if initial and self.initial is not None:
            value = self.initial
        else:
            value = rng.uniform(self.lower, self.upper)
        return {"name": self.name, "type": self.type, "value": value}


class ConvertedParameterConfiguration(HyperParameterConfiguration):
    """Collection of ConvertedParameter objects.

    Args:
        params (HyperParameterConfiguration): A HyperParameterConfiguration
            object.
        convert_log (bool, optional): Whether to convert the numerical values
            between log and linear scale when log of the hyperparameter object
            is True. Defaults to True.
        convert_int (bool, optional): Whether to convert the int value to
            float. For example, if convert_int = False and log-scale conversion
            is enabled, the value `v` will be converted as `int(numpy.log(v))`.
            Defaults to True.
        convert_choices (bool, optional): Whether to treat the choices of
            categorical parameter as float value corresponding to the index of
            choices. Defaults to True.
        convert_sequence (bool, optional): Whether to treat the sequence of
            ordinal parameter as a float value corresponding to the index of
            sequence. Defaults to True.
    """
    def __init__(
        self,
        params: HyperParameterConfiguration,
        convert_log: bool = True,
        convert_int: bool = True,
        convert_choices: bool = True,
        convert_sequence: bool = True,
    ) -> None:
        self._converted_params = self.convert(params, convert_log, convert_int, convert_choices, convert_sequence)

    def convert(
        self,
        params: HyperParameterConfiguration,
        convert_log: bool = True,
        convert_int: bool = True,
        convert_choices: bool = True,
        convert_sequence: bool = True,
    ) -> dict[str, AbstractParameter]:
        """Converts all of HyperParameter in the given list to the internal
        representation.

        If `categorical` (`ordinal`) parameters are included, and
        `convert_choice` (`convert_sequence`) is `True`, the number of
        parameters in a returned list may different from the original one.
        This is because, each choice in `choices` (`sequence`) is treated as a
        float parameter bounded by lower and upper value of 0.0 and 1.0,
        respectively.

        Args:
            params (list[HyperParameter]): A list of HyperPrameter objects.
            convert_log (bool, optional): Whether to convert the numerical
                values between log and linear scale when log of the
                hyperparameter object is True. Defaults to True.
            convert_int (bool, optional): Whether to convert the int value to
                float. For example, if convert_int = False and log-scale
                conversion is enabled, the value `v` will be converted as
                `int(numpy.log(v))`. Defaults to True.
            convert_choices (bool, optional): Whether to treat the choices of
                categorical parameter as float value corresponding to the index
                of choices. Defaults to True.
            convert_sequence (bool, optional): Whether to treat the sequence of
                ordinal parameter as a float value corresponding to the index
                of sequence. Defaults to True.

        Raises:
            TypeError: Causes when the type of parameter is invalid.

        Returns:
            dict[str, HyperParameter]: A dict object of ConvertedParameter.
                Keys of the dict specify internaly effective names of
                parameters.
        """
        converted_params: dict[str, AbstractParameter] = {}
        for param in params.get_parameter_list():
            if isinstance(param, FloatParameter):
                converted_params[param.name] = ConvertedFloatParameter(param, convert_log=convert_log)
            elif isinstance(param, IntParameter):
                converted_params[param.name] = ConvertedIntParameter(
                    param, convert_log=convert_log, convert_int=convert_int
                )
            elif isinstance(param, CategoricalParameter):
                if convert_choices:
                    for i in range(len(param.choices)):
                        converted_param = WeightOfChoice(param, choice_index=i)
                        converted_params[converted_param.name] = converted_param
                    logger = getLogger("root.optimizer")
                    logger.warning(
                        f"The choices of {param.name} ({param.type}) is converted to "
                        f"{len(param.choices)} float parameters."
                    )
                else:
                    converted_params[param.name] = ConvertedCategoricalParameter(param, convert_choices=convert_choices)
            elif isinstance(param, OrdinalParameter):
                if convert_sequence:
                    for i in range(len(param.sequence)):
                        converted_param = WeightOfChoice(param, choice_index=i)
                        converted_params[converted_param.name] = converted_param
                    logger = getLogger("root.optimizer")
                    logger.warning(
                        f"The sequence of {param.name} ({param.type}) is converted to "
                        f"{len(param.sequence)} float parameters."
                    )
                else:
                    converted_params[param.name] = ConvertedOrdinalParameter(param, convert_sequence=convert_sequence)
            else:
                raise TypeError(f"Invalid type: {param.type}")

        return converted_params

    def to_original_repr(self, params_in_internal_repr: list[dict[str, Any]]) -> list[dict[str, Any]]:
        """Converts parameters in the original representation.

        Args:
            params_in_internal_expr (list[dict[str, Any]]): A list of dict objects
                containing each parameter information in the internal
                representation.

        Returns:
            list[dict[str, Any]]: A list of dict objects containing each
                parameter information in the original representation.
        """

        params_in_original_repr: list[dict[str, Any]] = []
        weights: dict[str, dict[str, Any]] = {}
        for param in params_in_internal_repr:
            converted_param = self.get_hyperparameter(param["name"])
            if isinstance(converted_param, ConvertedFloatParameter):
                value = _restore_float(converted_param, param["value"])
                params_in_original_repr.append(_make_structured_value(converted_param, value))
            elif isinstance(converted_param, ConvertedIntParameter):
                value = _restore_int(converted_param, param["value"])
                params_in_original_repr.append(_make_structured_value(converted_param, value))
            elif isinstance(converted_param, ConvertedCategoricalParameter):
                value = param["value"]
                params_in_original_repr.append(_make_structured_value(converted_param, value))
            elif isinstance(converted_param, ConvertedOrdinalParameter):
                value = param["value"]
                params_in_original_repr.append(_make_structured_value(converted_param, value))
            elif isinstance(converted_param, WeightOfChoice):
                if converted_param.original_name in weights:
                    weights[converted_param.original_name][converted_param.name] = param["value"]
                else:
                    weights[converted_param.original_name] = {converted_param.name: param["value"]}
                if _is_weight_collected(converted_param, weights):
                    weight_distribution = _make_weight_distribution(converted_param, weights)
                    value = _decode_weight_distribution(converted_param, weight_distribution)
                    params_in_original_repr.append(_make_structured_value(converted_param, value))
            else:
                raise TypeError(f"Invalid type: {type(converted_param).__name__}")

        return params_in_original_repr

    def sample(self, rng: RandomState, initial: bool = False) -> list[dict[str, Any]]:
        sampled_values = [param.sample(rng, initial) for param in self._converted_params.values()]
        return sampled_values

    def get_hyperparameter(self, name: str) -> Any:  # TODO fix type
        """Gets a ConvertedParameter object by specifying parameter name.

        Args:
            name (str): Name of parameter.

        Raises:
            KeyError: Causes when no parameter matches the given parameter name.

        Returns:
            ConvertedParameter: Specified parameter name.
        """
        if name in self._converted_params:
            return self._converted_params[name]
        else:
            raise KeyError(f"Invalid parameter name: {name}")

    def get_parameter_list(self) -> list[Any]:  # TODO fix type
        """Gets a list of parameters.

        Returns:
            list[ConvertedParameter]: A list of ConvertedParameter
                objects.
        """
        return list(self._converted_params.values())

    def get_parameter_dict(self) -> dict[str, Any]:  # TODO fix type
        """Gets a dict object of ConvertedHyperparmaeters.

        Returns:
            dict[str, ConvertedParameter]: A dict object of
                ConvertedParameter objects.
        """
        return self._converted_params

    def get_parameter_names(self) -> list[str]:
        return list(self.get_parameter_dict().keys())

    def get_empty_parameter_dict(self) -> dict[str, Any]:
        base_params = []
        for param in self.get_parameter_list():
            base_params.append({"name": param.name, "type": param.type, "value": None})
        return base_params


def _make_weight_name(original_name: str, choice_index: int) -> str:
    """Makes name of internal parameter for weight of one of the choices.

    Args:
        original_name (str): The name of categorical or ordinal parameter.
        choice_index (str): The index of choice.

    Returns:
        str: Name of internal parameter for weight of one of the choices.
    """
    return f"{original_name}_{choice_index}"


def _convert_numerics(param: ConvertedFloatParameter | ConvertedIntParameter, external_value: float) -> float:
    if param.convert_log:
        if external_value <= 0:
            raise ValueError("Log scaled value can not be negative.")
        return float(np.log(external_value))
    else:
        return external_value


def _convert_float(param: ConvertedFloatParameter, external_value: float) -> float:
    return _convert_numerics(param, external_value)


def _convert_int(param: ConvertedIntParameter, external_value: int) -> float:
    converted_value = _convert_numerics(param, external_value)
    if param.convert_int:
        return float(converted_value)
    else:
        return int(converted_value)


def _restore_float(param: ConvertedFloatParameter, internal_value: float) -> float:
    if param.convert_log:
        return float(np.exp(internal_value))
    else:
        return internal_value


def _restore_int(param: ConvertedIntParameter, internal_value: float | int) -> int:
    if param.convert_log:
        return int(np.exp(internal_value))
    else:
        return int(internal_value)


def _is_weight_collected(param: WeightOfChoice, weights: dict[str, dict[str, str | float]]) -> bool:
    return len(param.choices) == len(weights[param.original_name])


def _make_weight_distribution(param: WeightOfChoice, weights: dict[str, dict[str, str | float]]) -> list[float]:
    original_name = param.original_name
    weight_dict = weights[original_name]
    weight_list = []
    for i in range(len(param.choices)):
        weight_list.append(float(weight_dict[f"{original_name}_{i}"]))
    return weight_list


def _decode_weight_distribution(param: WeightOfChoice, weight_distribution: list[float]) -> Any:
    return param.choices[np.argmax(weight_distribution)]


def _make_structured_value(param: ConvertedParameter, value: Any) -> dict[str, Any]:
<<<<<<< HEAD
    return {"name": param.name, "type": param.type, "value": value}
=======
    return {
        "parameter_name": param.original_name if isinstance(param, WeightOfChoice) else param.name,
        "type": param.type,
        "value": value,
    }
>>>>>>> 08262f72
<|MERGE_RESOLUTION|>--- conflicted
+++ resolved
@@ -395,12 +395,8 @@
 
 
 def _make_structured_value(param: ConvertedParameter, value: Any) -> dict[str, Any]:
-<<<<<<< HEAD
-    return {"name": param.name, "type": param.type, "value": value}
-=======
     return {
         "parameter_name": param.original_name if isinstance(param, WeightOfChoice) else param.name,
         "type": param.type,
         "value": value,
-    }
->>>>>>> 08262f72
+    }